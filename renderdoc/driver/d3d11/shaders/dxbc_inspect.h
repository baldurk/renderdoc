/******************************************************************************
 * The MIT License (MIT)
 * 
 * Copyright (c) 2014 Crytek
 * 
 * Permission is hereby granted, free of charge, to any person obtaining a copy
 * of this software and associated documentation files (the "Software"), to deal
 * in the Software without restriction, including without limitation the rights
 * to use, copy, modify, merge, publish, distribute, sublicense, and/or sell
 * copies of the Software, and to permit persons to whom the Software is
 * furnished to do so, subject to the following conditions:
 * 
 * The above copyright notice and this permission notice shall be included in
 * all copies or substantial portions of the Software.
 * 
 * THE SOFTWARE IS PROVIDED "AS IS", WITHOUT WARRANTY OF ANY KIND, EXPRESS OR
 * IMPLIED, INCLUDING BUT NOT LIMITED TO THE WARRANTIES OF MERCHANTABILITY,
 * FITNESS FOR A PARTICULAR PURPOSE AND NONINFRINGEMENT. IN NO EVENT SHALL THE
 * AUTHORS OR COPYRIGHT HOLDERS BE LIABLE FOR ANY CLAIM, DAMAGES OR OTHER
 * LIABILITY, WHETHER IN AN ACTION OF CONTRACT, TORT OR OTHERWISE, ARISING FROM,
 * OUT OF OR IN CONNECTION WITH THE SOFTWARE OR THE USE OR OTHER DEALINGS IN
 * THE SOFTWARE.
 ******************************************************************************/


#include <string>
#include <utility>
#include <vector>
#include <unordered_map>
using std::vector;
using std::pair;
using std::string;
using std::unordered_map;

#pragma once

#include "common/common.h"
#include "api/replay/renderdoc_replay.h"

#include "dxbc_disassemble.h"

enum D3D11_SHADER_VERSION_TYPE;

// many thanks to winehq for information of format of RDEF, STAT and SIGN chunks:
// http://source.winehq.org/git/wine.git/blob/HEAD:/dlls/d3dcompiler_43/reflection.c
namespace DXBC
{
	
enum VariableType
{
	VARTYPE_VOID = 0,
	VARTYPE_BOOL,
	VARTYPE_INT,
	VARTYPE_FLOAT,
	VARTYPE_STRING,
	VARTYPE_TEXTURE,
	VARTYPE_TEXTURE1D,
	VARTYPE_TEXTURE2D,
	VARTYPE_TEXTURE3D,
	VARTYPE_TEXTURECUBE,
	VARTYPE_SAMPLER,
	VARTYPE_SAMPLER1D,
	VARTYPE_SAMPLER2D,
	VARTYPE_SAMPLER3D,
	VARTYPE_SAMPLERCUBE,
	VARTYPE_PIXELSHADER,
	VARTYPE_VERTEXSHADER,
	VARTYPE_PIXELFRAGMENT,
	VARTYPE_VERTEXFRAGMENT,
	VARTYPE_UINT,
	VARTYPE_UINT8,
	VARTYPE_GEOMETRYSHADER,
	VARTYPE_RASTERIZER,
	VARTYPE_DEPTHSTENCIL,
	VARTYPE_BLEND,
	VARTYPE_BUFFER,
	VARTYPE_CBUFFER,
	VARTYPE_TBUFFER,
	VARTYPE_TEXTURE1DARRAY,
	VARTYPE_TEXTURE2DARRAY,
	VARTYPE_RENDERTARGETVIEW,
	VARTYPE_DEPTHSTENCILVIEW,
	VARTYPE_TEXTURE2DMS,
	VARTYPE_TEXTURE2DMSARRAY,
	VARTYPE_TEXTURECUBEARRAY,
	VARTYPE_HULLSHADER,
	VARTYPE_DOMAINSHADER,
	VARTYPE_INTERFACE_POINTER,
	VARTYPE_COMPUTESHADER,
	VARTYPE_DOUBLE,
	VARTYPE_RWTEXTURE1D,
	VARTYPE_RWTEXTURE1DARRAY,
	VARTYPE_RWTEXTURE2D,
	VARTYPE_RWTEXTURE2DARRAY,
	VARTYPE_RWTEXTURE3D,
	VARTYPE_RWBUFFER,
	VARTYPE_BYTEADDRESS_BUFFER,
	VARTYPE_RWBYTEADDRESS_BUFFER,
	VARTYPE_STRUCTURED_BUFFER,
	VARTYPE_RWSTRUCTURED_BUFFER,
	VARTYPE_APPEND_STRUCTURED_BUFFER,
	VARTYPE_CONSUME_STRUCTURED_BUFFER,
};

struct ShaderInputBind
{
    string						name;

    enum InputType
    {
		TYPE_CBUFFER = 0,
		TYPE_TBUFFER,
		TYPE_TEXTURE,
		TYPE_SAMPLER,
		TYPE_UAV_RWTYPED,
		TYPE_STRUCTURED,
		TYPE_UAV_RWSTRUCTURED,
		TYPE_BYTEADDRESS,
		TYPE_UAV_RWBYTEADDRESS,
		TYPE_UAV_APPEND_STRUCTURED,
		TYPE_UAV_CONSUME_STRUCTURED,
		TYPE_UAV_RWSTRUCTURED_WITH_COUNTER,
	} type;

    uint32_t						bindPoint;
    uint32_t						bindCount;
    
    uint32_t						flags;

    enum RetType
    {
		RETTYPE_UNKNOWN = 0,
		RETTYPE_UNORM = 1,
		RETTYPE_SNORM,
		RETTYPE_SINT,
		RETTYPE_UINT,
		RETTYPE_FLOAT,
		RETTYPE_MIXED,
		RETTYPE_DOUBLE,
		RETTYPE_CONTINUED,
	} retType;

    enum Dimension
    {
		DIM_UNKNOWN = 0,
		DIM_BUFFER,
		DIM_TEXTURE1D,
		DIM_TEXTURE1DARRAY,
		DIM_TEXTURE2D,
		DIM_TEXTURE2DARRAY,
		DIM_TEXTURE2DMS,
		DIM_TEXTURE2DMSARRAY,
		DIM_TEXTURE3D,
		DIM_TEXTURECUBE,
		DIM_TEXTURECUBEARRAY,
		DIM_BUFFEREX,
	} dimension;

    uint32_t						numSamples;
};

	
/////////////////////////////////////////////////////////////////////////
// the below classes basically mimics the existing reflection interface.
//
// essentially all information comes from the wine project.
/////////////////////////////////////////////////////////////////////////

// this struct is the whole STAT chunk, since it's just a series of fixed numbers
// preceded by FourCC and chunk length as usual
//
// This should correspond to D3D11_SHADER_DESC, some elements aren't identified yet.
struct ShaderStatistics
{
    uint32_t instructionCount;
    uint32_t tempRegisterCount;
    uint32_t unknown_a;
    uint32_t dclCount;
    uint32_t fltInstructionCount;
    uint32_t intInstructionCount;
    uint32_t uintInstructionCount;
    uint32_t staticFlowControlCount;
    uint32_t dynamicFlowControlCount;
    uint32_t unknown_b;
    uint32_t tempArrayCount;
    uint32_t arrayInstructionCount;
    uint32_t cutInstructionCount;
    uint32_t emitInstructionCount;
    uint32_t sampleTexCount;
    uint32_t loadTexCount;
    uint32_t cmpTexCount;
    uint32_t sampleBiasTexCount;
    uint32_t sampleGradTexCount;
    uint32_t movInstructionCount;
    uint32_t unknown_c;
    uint32_t convInstructionCount;
    uint32_t unknown_d;
    uint32_t inputPrimCount;
    uint32_t gsOutputTopology;
    uint32_t gsMaxOutputVtxCount;
    uint32_t unknown_e[3];

	// below won't exist for dx10 shaders. They'll be filled with 0
	
	uint32_t unknown_f;
	uint32_t cControlPoints;
	uint32_t hsOutputPrim;
	uint32_t hsPartitioning;
	uint32_t tessellatorDomain;
	uint32_t unknown_g[3];

	enum Version
	{
		STATS_UNKNOWN = 0,
		STATS_DX10,
		STATS_DX11,
	} version;
};

struct CBufferVariable;

enum VariableClass
{
	CLASS_SCALAR = 0,
	CLASS_VECTOR,
	CLASS_MATRIX_ROWS,
	CLASS_MATRIX_COLUMNS,
	CLASS_OBJECT,
	CLASS_STRUCT,
	CLASS_INTERFACE_CLASS,
	CLASS_INTERFACE_POINTER,
};

struct CBufferVariableType
{
	struct Descriptor
	{
		VariableClass	varClass;
		VariableType	type;
		uint32_t			rows;
		uint32_t			cols;
		uint32_t			elements;
		uint32_t			members;
		uint32_t			bytesize;
		string			name;
	} descriptor;

	// if a struct, these are variables for each member (this can obviously nest). Not all
	// elements of the nested member descriptor are valid, as this might not be in a cbuffer,
	// but might be a loose structure
	vector<CBufferVariable> members;
};

struct CBufferVariable
{
	string name;

	struct
	{
		uint32_t					offset;			// offset in parent (cbuffer or nested struct)
		uint32_t					flags;
		std::vector<uint8_t>		defaultValue;
		uint32_t					startTexture;   // first texture
		uint32_t					numTextures;
		uint32_t					startSampler;   // first sampler
		uint32_t					numSamplers;
	} descriptor;

	// type details of this variable
	CBufferVariableType type;
};

struct CBuffer
{
	string name;

	struct Descriptor
	{

		enum Type
		{
			TYPE_CBUFFER = 0,
			TYPE_TBUFFER,
			TYPE_INTERFACE_POINTERS,
			TYPE_RESOURCE_BIND_INFO,
		} type;

		uint32_t                    numVars;
		uint32_t                    byteSize;
		uint32_t                    flags;
	} descriptor;

	std::vector<CBufferVariable> variables;
};

struct RDEFHeader;

class DXBCDebugChunk
{
	public:
		virtual ~DXBCDebugChunk() {}
		virtual string GetCompilerSig() const = 0;
		virtual string GetEntryFunction() const = 0;
		virtual string GetShaderProfile() const = 0;

		virtual uint32_t GetShaderCompileFlags() const = 0;
		
		vector< pair<string, string> > Files; // <filename, source>

		virtual void GetFileLine(size_t instruction, uintptr_t offset, int32_t &fileIdx, int32_t &lineNum) const = 0;
};

// declare one of these and pass in your shader bytecode, then inspect
// the members that are populated with the shader information.
class DXBCFile
{
	public:
		DXBCFile(const void *ByteCode, size_t ByteCodeLength);
		~DXBCFile() { SAFE_DELETE(m_DebugInfo); }

<<<<<<< HEAD
		DXBCFile(const DXBCFile &o)
		{
			*this = o;
		}

		DXBCFile &operator =(const DXBCFile &o)
		{
			m_Ready = o.m_Ready;
			m_Type = o.m_Type;
			m_Version = o.m_Version;
			
			m_ShaderStats = o.m_ShaderStats;

			m_DebugInfo = NULL;
			if(o.m_DebugInfo)
				m_DebugInfo = o.m_DebugInfo->Clone();

			m_Resources = o.m_Resources;
			
			m_CBuffers = o.m_CBuffers;
			
			m_Interfaces = o.m_Interfaces;

			m_Immediate = o.m_Immediate;
			
			m_ResourceBinds = o.m_ResourceBinds;
			
			m_InputSig = o.m_InputSig;
			m_OutputSig = o.m_OutputSig;
			m_PatchConstantSig = o.m_PatchConstantSig;
			m_Declarations = o.m_Declarations;
			m_Instructions = o.m_Instructions;
			m_Disassembled = o.m_Disassembled;
			m_Disassembly = o.m_Disassembly;

			m_HexDump = o.m_HexDump;

			m_ShaderBlob = o.m_ShaderBlob;

			return *this;
		}

	size_t NumOperands(OpcodeType op) const;

		const string& GetDisassembly() const
		{
			EnsureIsReady();
			if (!m_Disassembled)
			{
				MakeDisassembly();
				m_Disassembled = true;
			}
			return m_Disassembly;
		}

		D3D11_SHADER_VERSION_TYPE GetType() const { EnsureIsReady(); return m_Type; }

		struct Version { uint32_t Major, Minor; };
		Version GetVersion() const { EnsureIsReady(); return m_Version; }

		const ShaderStatistics &GetSgaderStats() const { EnsureIsReady(); return m_ShaderStats; }
		const DXBCDebugChunk *GetDebugInfo() const { EnsureIsReady(); return m_DebugInfo; }

		const vector<uint32_t> &GetImmediate() const { EnsureIsReady(); return m_Immediate; }

		const vector<ShaderInputBind> &GetResources() const { EnsureIsReady(); return m_Resources; }

		const vector<CBuffer> &GetCBuffers() const { EnsureIsReady(); return m_CBuffers; }

		const CBuffer &GetInterfaces() const { EnsureIsReady(); return m_Interfaces; }

		typedef unordered_map<string, CBufferVariableType> ResourceBindsContainer;
		const ResourceBindsContainer &GetResourceBinds() const { EnsureIsReady(); return m_ResourceBinds; }

		const vector<SigParameter> &GetInputSig() const { EnsureIsReady(); return m_InputSig; }
		const vector<SigParameter> &GetOutputSig() const { EnsureIsReady(); return m_OutputSig; }

		const vector<ASMDecl> GetDeclarations() const { EnsureIsReady(); return m_Declarations; }							// declarations of inputs, outputs, constant buffers, temp registers etc.
		const vector<ASMOperation> &GetInstructions() const { EnsureIsReady(); return m_Instructions; }

		const vector<byte> &GetShaderBlob() const { EnsureIsReady(); return m_ShaderBlob; }

	private:
		void Initialize();
		void EnsureIsReady() const
		{
			if (!m_Ready)
			{
				DXBCFile *This = const_cast<DXBCFile*>(this);
				This->Initialize();
			}
		}
=======
>>>>>>> 397ef853
		D3D11_SHADER_VERSION_TYPE m_Type;
		Version m_Version;

		ShaderStatistics m_ShaderStats;
		DXBCDebugChunk *m_DebugInfo;
		
		vector<uint32_t> m_Immediate;

		vector<ShaderInputBind> m_Resources;

		vector<CBuffer> m_CBuffers;

		CBuffer m_Interfaces;

		typedef unordered_map<string, CBufferVariableType> ResourceBindsContainer;
		ResourceBindsContainer m_ResourceBinds;

		vector<SigParameter> m_InputSig;
		vector<SigParameter> m_OutputSig;
		vector<SigParameter> m_PatchConstantSig;
		
		vector<ASMDecl> m_Declarations;							// declarations of inputs, outputs, constant buffers, temp registers etc.
		vector<ASMOperation> m_Instructions;
		mutable string m_Disassembly;

		vector<uint32_t> m_HexDump;
		
		vector<byte> m_ShaderBlob;
		
		mutable bool m_Disassembled;
		mutable bool m_Ready;

	private:
		DXBCFile(const DXBCFile &o);
		DXBCFile &operator =(const DXBCFile &o);

		void DisassembleHexDump();
		void MakeDisassembly() const;
		void GuessResources();

		// these functions modify tokenStream pointer to point after the item
		bool ExtractOperation(uint32_t *&tokenStream, ASMOperation &op);		// returns false if not an operation (ie. it's a declaration)
		bool ExtractDecl(uint32_t *&tokenStream, ASMDecl &decl);				// as above
		bool ExtractOperand(uint32_t *&tokenStream, ASMOperand &oper);		

		bool IsDeclaration(OpcodeType op);

		CBufferVariableType ParseRDEFType(RDEFHeader *h, char *chunk, uint32_t offset);
		unordered_map<uint32_t, CBufferVariableType> m_Variables;
};

}; // namespace DXBC<|MERGE_RESOLUTION|>--- conflicted
+++ resolved
@@ -318,49 +318,6 @@
 		DXBCFile(const void *ByteCode, size_t ByteCodeLength);
 		~DXBCFile() { SAFE_DELETE(m_DebugInfo); }
 
-<<<<<<< HEAD
-		DXBCFile(const DXBCFile &o)
-		{
-			*this = o;
-		}
-
-		DXBCFile &operator =(const DXBCFile &o)
-		{
-			m_Ready = o.m_Ready;
-			m_Type = o.m_Type;
-			m_Version = o.m_Version;
-			
-			m_ShaderStats = o.m_ShaderStats;
-
-			m_DebugInfo = NULL;
-			if(o.m_DebugInfo)
-				m_DebugInfo = o.m_DebugInfo->Clone();
-
-			m_Resources = o.m_Resources;
-			
-			m_CBuffers = o.m_CBuffers;
-			
-			m_Interfaces = o.m_Interfaces;
-
-			m_Immediate = o.m_Immediate;
-			
-			m_ResourceBinds = o.m_ResourceBinds;
-			
-			m_InputSig = o.m_InputSig;
-			m_OutputSig = o.m_OutputSig;
-			m_PatchConstantSig = o.m_PatchConstantSig;
-			m_Declarations = o.m_Declarations;
-			m_Instructions = o.m_Instructions;
-			m_Disassembled = o.m_Disassembled;
-			m_Disassembly = o.m_Disassembly;
-
-			m_HexDump = o.m_HexDump;
-
-			m_ShaderBlob = o.m_ShaderBlob;
-
-			return *this;
-		}
-
 	size_t NumOperands(OpcodeType op) const;
 
 		const string& GetDisassembly() const
@@ -411,8 +368,6 @@
 				This->Initialize();
 			}
 		}
-=======
->>>>>>> 397ef853
 		D3D11_SHADER_VERSION_TYPE m_Type;
 		Version m_Version;
 
