/******************************************************************************
 * The MIT License (MIT)
 *
 * Copyright (c) 2015-2016 Baldur Karlsson
 * Copyright (c) 2014 Crytek
 *
 * Permission is hereby granted, free of charge, to any person obtaining a copy
 * of this software and associated documentation files (the "Software"), to deal
 * in the Software without restriction, including without limitation the rights
 * to use, copy, modify, merge, publish, distribute, sublicense, and/or sell
 * copies of the Software, and to permit persons to whom the Software is
 * furnished to do so, subject to the following conditions:
 *
 * The above copyright notice and this permission notice shall be included in
 * all copies or substantial portions of the Software.
 *
 * THE SOFTWARE IS PROVIDED "AS IS", WITHOUT WARRANTY OF ANY KIND, EXPRESS OR
 * IMPLIED, INCLUDING BUT NOT LIMITED TO THE WARRANTIES OF MERCHANTABILITY,
 * FITNESS FOR A PARTICULAR PURPOSE AND NONINFRINGEMENT. IN NO EVENT SHALL THE
 * AUTHORS OR COPYRIGHT HOLDERS BE LIABLE FOR ANY CLAIM, DAMAGES OR OTHER
 * LIABILITY, WHETHER IN AN ACTION OF CONTRACT, TORT OR OTHERWISE, ARISING FROM,
 * OUT OF OR IN CONNECTION WITH THE SOFTWARE OR THE USE OR OTHER DEALINGS IN
 * THE SOFTWARE.
 ******************************************************************************/

#include "data/resource.h"
#include "driver/d3d11/d3d11_renderstate.h"
#include "driver/d3d11/d3d11_resources.h"
#include "driver/shaders/dxbc/dxbc_debug.h"
#include "maths/camera.h"
#include "maths/formatpacking.h"
#include "maths/matrix.h"
#include "maths/vec.h"
#include "serialise/serialiser.h"
#include "serialise/string_utils.h"
#include "d3d11_context.h"
#include "d3d11_debug.h"
#include "d3d11_manager.h"

<<<<<<< HEAD
#include "data/hlsl/debugcbuffers.h"
=======
// over this number of cycles and things get problematic
#define SHADER_DEBUG_WARN_THRESHOLD 100000

bool PromptDebugTimeout(DXBC::ProgramType prog, uint32_t cycleCounter)
{
  string msg = StringFormat::Fmt(
      "RenderDoc's shader debugging has been running for over %u cycles, which indicates either a "
      "very long-running loop, or possibly an infinite loop. Continuing could lead to extreme "
      "memory allocations, slow UI or even crashes. Would you like to abort debugging to see what "
      "has run so far?\n\n"
      "Hit yes to abort debugging. Note that loading the resulting trace could take several "
      "minutes.",
      cycleCounter);

  int ret = MessageBoxA(NULL, msg.c_str(), "Shader debugging timeout", MB_YESNO | MB_ICONWARNING);

  if(ret == IDYES)
    return true;

  return false;
}
>>>>>>> 35a30be8

void D3D11DebugManager::FillCBufferVariables(const string &prefix, size_t &offset, bool flatten,
                                             const vector<DXBC::CBufferVariable> &invars,
                                             vector<ShaderVariable> &outvars,
                                             const vector<byte> &data)
{
  using namespace DXBC;
  using namespace ShaderDebug;

  size_t o = offset;

  for(size_t v = 0; v < invars.size(); v++)
  {
    size_t vec = o + invars[v].descriptor.offset / 16;
    size_t comp = (invars[v].descriptor.offset - (invars[v].descriptor.offset & ~0xf)) / 4;
    size_t sz = RDCMAX(1U, invars[v].type.descriptor.bytesize / 16);

    offset = vec + sz;

    string basename = prefix + invars[v].name;

    uint32_t rows = invars[v].type.descriptor.rows;
    uint32_t cols = invars[v].type.descriptor.cols;
    uint32_t elems = RDCMAX(1U, invars[v].type.descriptor.elements);

    if(!invars[v].type.members.empty())
    {
      char buf[64] = {0};
      StringFormat::snprintf(buf, 63, "[%d]", elems);

      ShaderVariable var;
      var.name = basename;
      var.rows = var.columns = 0;
      var.type = eVar_Float;

      std::vector<ShaderVariable> varmembers;

      if(elems > 1)
      {
        for(uint32_t i = 0; i < elems; i++)
        {
          StringFormat::snprintf(buf, 63, "[%d]", i);

          if(flatten)
          {
            FillCBufferVariables(basename + buf + ".", vec, flatten, invars[v].type.members,
                                 outvars, data);
          }
          else
          {
            ShaderVariable vr;
            vr.name = basename + buf;
            vr.rows = vr.columns = 0;
            vr.type = eVar_Float;

            std::vector<ShaderVariable> mems;

            FillCBufferVariables("", vec, flatten, invars[v].type.members, mems, data);

            vr.isStruct = true;

            vr.members = mems;

            varmembers.push_back(vr);
          }
        }

        var.isStruct = false;
      }
      else
      {
        var.isStruct = true;

        if(flatten)
          FillCBufferVariables(basename + ".", vec, flatten, invars[v].type.members, outvars, data);
        else
          FillCBufferVariables("", vec, flatten, invars[v].type.members, varmembers, data);
      }

      if(!flatten)
      {
        var.members = varmembers;
        outvars.push_back(var);
      }

      continue;
    }

    if(invars[v].type.descriptor.varClass == CLASS_OBJECT ||
       invars[v].type.descriptor.varClass == CLASS_STRUCT ||
       invars[v].type.descriptor.varClass == CLASS_INTERFACE_CLASS ||
       invars[v].type.descriptor.varClass == CLASS_INTERFACE_POINTER)
    {
      RDCWARN("Unexpected variable '%s' of class '%u' in cbuffer, skipping.",
              invars[v].name.c_str(), invars[v].type.descriptor.type);
      continue;
    }

    size_t elemByteSize = 4;
    VarType type = eVar_Float;
    switch(invars[v].type.descriptor.type)
    {
      case VARTYPE_INT: type = eVar_Int; break;
      case VARTYPE_FLOAT: type = eVar_Float; break;
      case VARTYPE_BOOL:
      case VARTYPE_UINT:
      case VARTYPE_UINT8: type = eVar_UInt; break;
      case VARTYPE_DOUBLE:
        elemByteSize = 8;
        type = eVar_Double;
        break;
      default:
        RDCERR("Unexpected type %d for variable '%s' in cbuffer", invars[v].type.descriptor.type,
               invars[v].name.c_str());
    }

    bool columnMajor = invars[v].type.descriptor.varClass == CLASS_MATRIX_COLUMNS;

    size_t outIdx = vec;
    if(!flatten)
    {
      outIdx = outvars.size();
      outvars.resize(RDCMAX(outIdx + 1, outvars.size()));
    }
    else
    {
      if(columnMajor)
        outvars.resize(RDCMAX(outIdx + cols * elems, outvars.size()));
      else
        outvars.resize(RDCMAX(outIdx + rows * elems, outvars.size()));
    }

    size_t dataOffset = vec * sizeof(Vec4f) + comp * sizeof(float);

    if(outvars[outIdx].name.count > 0)
    {
      RDCASSERT(flatten);

      RDCASSERT(outvars[vec].rows == 1);
      RDCASSERT(outvars[vec].columns == comp);
      RDCASSERT(rows == 1);

      string combinedName = outvars[outIdx].name.elems;
      combinedName += ", " + basename;
      outvars[outIdx].name = combinedName;
      outvars[outIdx].rows = 1;
      outvars[outIdx].isStruct = false;
      outvars[outIdx].columns += cols;

      if(dataOffset < data.size())
      {
        const byte *d = &data[dataOffset];

        memcpy(&outvars[outIdx].value.uv[comp], d,
               RDCMIN(data.size() - dataOffset, elemByteSize * cols));
      }
    }
    else
    {
      outvars[outIdx].name = basename;
      outvars[outIdx].rows = 1;
      outvars[outIdx].type = type;
      outvars[outIdx].isStruct = false;
      outvars[outIdx].columns = cols;

      ShaderVariable &var = outvars[outIdx];

      bool isArray = invars[v].type.descriptor.elements > 1;

      if(rows * elems == 1)
      {
        if(dataOffset < data.size())
        {
          const byte *d = &data[dataOffset];

          memcpy(&outvars[outIdx].value.uv[flatten ? comp : 0], d,
                 RDCMIN(data.size() - dataOffset, elemByteSize * cols));
        }
      }
      else if(!isArray && !flatten)
      {
        outvars[outIdx].rows = rows;

        if(dataOffset < data.size())
        {
          const byte *d = &data[dataOffset];

          RDCASSERT(rows <= 4 && rows * cols <= 16);

          if(columnMajor)
          {
            uint32_t tmp[16] = {0};

            // matrices always have 4 columns, for padding reasons (the same reason arrays
            // put every element on a new vec4)
            for(uint32_t c = 0; c < cols; c++)
            {
              size_t srcoffs = 4 * elemByteSize * c;
              size_t dstoffs = rows * elemByteSize * c;
              memcpy((byte *)(tmp) + dstoffs, d + srcoffs,
                     RDCMIN(data.size() - dataOffset + srcoffs, elemByteSize * rows));
            }

            // transpose
            for(size_t r = 0; r < rows; r++)
              for(size_t c = 0; c < cols; c++)
                outvars[outIdx].value.uv[r * cols + c] = tmp[c * rows + r];
          }
          else    // CLASS_MATRIX_ROWS or other data not to transpose.
          {
            // matrices always have 4 columns, for padding reasons (the same reason arrays
            // put every element on a new vec4)
            for(uint32_t r = 0; r < rows; r++)
            {
              size_t srcoffs = 4 * elemByteSize * r;
              size_t dstoffs = cols * elemByteSize * r;
              memcpy((byte *)(&outvars[outIdx].value.uv[0]) + dstoffs, d + srcoffs,
                     RDCMIN(data.size() - dataOffset + srcoffs, elemByteSize * cols));
            }
          }
        }
      }
      else if(rows * elems > 1)
      {
        char buf[64] = {0};

        var.name = outvars[outIdx].name;

        vector<ShaderVariable> varmembers;
        vector<ShaderVariable> *out = &outvars;
        size_t rowCopy = 1;

        uint32_t registers = rows;
        uint32_t regLen = cols;
        const char *regName = "row";

        string base = outvars[outIdx].name.elems;

        if(!flatten)
        {
          var.rows = 0;
          var.columns = 0;
          outIdx = 0;
          out = &varmembers;
          varmembers.resize(elems);
          rowCopy = rows;
          rows = 1;
          registers = 1;
        }
        else
        {
          if(columnMajor)
          {
            registers = cols;
            regLen = rows;
            regName = "col";
          }
        }

        size_t rowDataOffset = vec * sizeof(Vec4f);

        for(size_t r = 0; r < registers * elems; r++)
        {
          if(isArray && registers > 1)
            StringFormat::snprintf(buf, 63, "[%d].%s%d", r / registers, regName, r % registers);
          else if(registers > 1)
            StringFormat::snprintf(buf, 63, ".%s%d", regName, r);
          else
            StringFormat::snprintf(buf, 63, "[%d]", r);

          (*out)[outIdx + r].name = base + buf;
          (*out)[outIdx + r].rows = (uint32_t)rowCopy;
          (*out)[outIdx + r].type = type;
          (*out)[outIdx + r].isStruct = false;
          (*out)[outIdx + r].columns = regLen;

          size_t totalSize = 0;

          if(flatten)
          {
            totalSize = elemByteSize * regLen;
          }
          else
          {
            // in a matrix, each major element before the last takes up a full
            // vec4 at least
            size_t vecSize = elemByteSize * 4;

            if(columnMajor)
              totalSize = vecSize * (cols - 1) + elemByteSize * rowCopy;
            else
              totalSize = vecSize * (rowCopy - 1) + elemByteSize * cols;
          }

          if((rowDataOffset % sizeof(Vec4f) != 0) &&
             (rowDataOffset / sizeof(Vec4f) != (rowDataOffset + totalSize) / sizeof(Vec4f)))
          {
            rowDataOffset = AlignUp(rowDataOffset, sizeof(Vec4f));
          }

          if(rowDataOffset < data.size())
          {
            const byte *d = &data[rowDataOffset];

            memcpy(&((*out)[outIdx + r].value.uv[0]), d,
                   RDCMIN(data.size() - rowDataOffset, totalSize));

            if(!flatten && columnMajor)
            {
              ShaderVariable tmp = (*out)[outIdx + r];

              size_t transposeRows = rowCopy > 1 ? 4 : 1;

              // transpose
              for(size_t ri = 0; ri < transposeRows; ri++)
                for(size_t ci = 0; ci < cols; ci++)
                  (*out)[outIdx + r].value.uv[ri * cols + ci] = tmp.value.uv[ci * transposeRows + ri];
            }
          }

          if(flatten)
          {
            rowDataOffset += sizeof(Vec4f);
          }
          else
          {
            if(columnMajor)
              rowDataOffset += sizeof(Vec4f) * (cols - 1) + sizeof(float) * rowCopy;
            else
              rowDataOffset += sizeof(Vec4f) * (rowCopy - 1) + sizeof(float) * cols;
          }
        }

        if(!flatten)
        {
          var.isStruct = false;
          var.members = varmembers;
        }
      }
    }
  }
}

void D3D11DebugManager::FillCBufferVariables(const vector<DXBC::CBufferVariable> &invars,
                                             vector<ShaderVariable> &outvars, bool flattenVec4s,
                                             const vector<byte> &data)
{
  size_t zero = 0;

  vector<ShaderVariable> v;
  FillCBufferVariables("", zero, flattenVec4s, invars, v, data);

  outvars.reserve(v.size());
  for(size_t i = 0; i < v.size(); i++)
    outvars.push_back(v[i]);
}

ShaderDebug::State D3D11DebugManager::CreateShaderDebugState(ShaderDebugTrace &trace, int quadIdx,
                                                             DXBC::DXBCFile *dxbc,
                                                             vector<byte> *cbufData)
{
  using namespace DXBC;
  using namespace ShaderDebug;

  State initialState = State(quadIdx, &trace, dxbc, m_WrappedDevice);

  // use pixel shader here to get inputs

  int32_t maxReg = -1;
  for(size_t i = 0; i < dxbc->m_InputSig.size(); i++)
    maxReg = RDCMAX(maxReg, (int32_t)dxbc->m_InputSig[i].regIndex);

  bool inputCoverage = false;

  for(size_t i = 0; i < dxbc->GetNumDeclarations(); i++)
  {
    const DXBC::ASMDecl &decl = dxbc->GetDeclaration(i);

    if(decl.declaration == OPCODE_DCL_INPUT && decl.operand.type == TYPE_INPUT_COVERAGE_MASK)
    {
      inputCoverage = true;
      break;
    }
  }

  if(maxReg >= 0 || inputCoverage)
  {
    create_array(trace.inputs, maxReg + 1 + (inputCoverage ? 1 : 0));
    for(size_t i = 0; i < dxbc->m_InputSig.size(); i++)
    {
      char buf[64] = {0};

      SigParameter &sig = dxbc->m_InputSig[i];

      StringFormat::snprintf(buf, 63, "v%d", sig.regIndex);

      ShaderVariable v;

      v.name = StringFormat::Fmt("%s (%s)", buf, sig.semanticIdxName.elems);
      v.rows = 1;
      v.columns = sig.regChannelMask & 0x8 ? 4 : sig.regChannelMask & 0x4
                                                     ? 3
                                                     : sig.regChannelMask & 0x2
                                                           ? 2
                                                           : sig.regChannelMask & 0x1 ? 1 : 0;

      if(sig.compType == eCompType_UInt)
        v.type = eVar_UInt;
      else if(sig.compType == eCompType_SInt)
        v.type = eVar_Int;

      if(trace.inputs[sig.regIndex].columns == 0)
        trace.inputs[sig.regIndex] = v;
      else
        trace.inputs[sig.regIndex].columns = RDCMAX(trace.inputs[sig.regIndex].columns, v.columns);
    }

    if(inputCoverage)
    {
      trace.inputs[maxReg + 1] = ShaderVariable("vCoverage", 0U, 0U, 0U, 0U);
      trace.inputs[maxReg + 1].columns = 1;
    }
  }

  uint32_t specialOutputs = 0;
  maxReg = -1;
  for(size_t i = 0; i < dxbc->m_OutputSig.size(); i++)
  {
    if(dxbc->m_OutputSig[i].regIndex == ~0U)
      specialOutputs++;
    else
      maxReg = RDCMAX(maxReg, (int32_t)dxbc->m_OutputSig[i].regIndex);
  }

  if(maxReg >= 0 || specialOutputs > 0)
  {
    create_array(initialState.outputs, maxReg + 1 + specialOutputs);
    for(size_t i = 0; i < dxbc->m_OutputSig.size(); i++)
    {
      SigParameter &sig = dxbc->m_OutputSig[i];

      if(sig.regIndex == ~0U)
        continue;

      char buf[64] = {0};

      StringFormat::snprintf(buf, 63, "o%d", sig.regIndex);

      ShaderVariable v;

      v.name = StringFormat::Fmt("%s (%s)", buf, sig.semanticIdxName.elems);
      v.rows = 1;
      v.columns = sig.regChannelMask & 0x8 ? 4 : sig.regChannelMask & 0x4
                                                     ? 3
                                                     : sig.regChannelMask & 0x2
                                                           ? 2
                                                           : sig.regChannelMask & 0x1 ? 1 : 0;

      if(initialState.outputs[sig.regIndex].columns == 0)
        initialState.outputs[sig.regIndex] = v;
      else
        initialState.outputs[sig.regIndex].columns =
            RDCMAX(initialState.outputs[sig.regIndex].columns, v.columns);
    }

    int32_t outIdx = maxReg + 1;

    for(size_t i = 0; i < dxbc->m_OutputSig.size(); i++)
    {
      SigParameter &sig = dxbc->m_OutputSig[i];

      if(sig.regIndex != ~0U)
        continue;

      ShaderVariable v;

      if(sig.systemValue == eAttr_OutputControlPointIndex)
        v.name = "vOutputControlPointID";
      else if(sig.systemValue == eAttr_DepthOutput)
        v.name = "oDepth";
      else if(sig.systemValue == eAttr_DepthOutputLessEqual)
        v.name = "oDepthLessEqual";
      else if(sig.systemValue == eAttr_DepthOutputGreaterEqual)
        v.name = "oDepthGreaterEqual";
      else if(sig.systemValue == eAttr_MSAACoverage)
        v.name = "oMask";
      // if(sig.systemValue == TYPE_OUTPUT_CONTROL_POINT)							str = "oOutputControlPoint";
      else
      {
        RDCERR("Unhandled output: %s (%d)", sig.semanticName, sig.systemValue);
        continue;
      }

      v.rows = 1;
      v.columns = sig.regChannelMask & 0x8 ? 4 : sig.regChannelMask & 0x4
                                                     ? 3
                                                     : sig.regChannelMask & 0x2
                                                           ? 2
                                                           : sig.regChannelMask & 0x1 ? 1 : 0;

      initialState.outputs[outIdx++] = v;
    }
  }

  create_array(trace.cbuffers, dxbc->m_CBuffers.size());
  for(size_t i = 0; i < dxbc->m_CBuffers.size(); i++)
  {
    if(dxbc->m_CBuffers[i].descriptor.type != CBuffer::Descriptor::TYPE_CBUFFER)
      continue;

    vector<ShaderVariable> vars;

    FillCBufferVariables(dxbc->m_CBuffers[i].variables, vars, true, cbufData[i]);

    trace.cbuffers[i] = vars;

    for(int32_t c = 0; c < trace.cbuffers[i].count; c++)
      trace.cbuffers[i][c].name = StringFormat::Fmt("cb%u[%u] (%s)", (uint32_t)i, (uint32_t)c,
                                                    trace.cbuffers[i][c].name.elems);
  }

  initialState.Init();

  return initialState;
}

void D3D11DebugManager::CreateShaderGlobalState(ShaderDebug::GlobalState &global,
                                                DXBC::DXBCFile *dxbc, uint32_t UAVStartSlot,
                                                ID3D11UnorderedAccessView **UAVs,
                                                ID3D11ShaderResourceView **SRVs)
{
  for(int i = 0; UAVs != NULL && i + UAVStartSlot < D3D11_1_UAV_SLOT_COUNT; i++)
  {
    int dsti = i + UAVStartSlot;
    if(UAVs[i])
    {
      ID3D11Resource *res = NULL;
      UAVs[i]->GetResource(&res);

      global.uavs[dsti].hiddenCounter = GetStructCount(UAVs[i]);

      D3D11_UNORDERED_ACCESS_VIEW_DESC udesc;
      UAVs[i]->GetDesc(&udesc);

      DXGI_FORMAT format = DXGI_FORMAT_UNKNOWN;

      if(udesc.Format != DXGI_FORMAT_UNKNOWN)
        format = udesc.Format;

      if(format == DXGI_FORMAT_UNKNOWN)
      {
        if(WrappedID3D11Texture1D::IsAlloc(res))
        {
          D3D11_TEXTURE1D_DESC desc;
          ((WrappedID3D11Texture1D *)res)->GetDesc(&desc);
          format = desc.Format;
        }
        else if(WrappedID3D11Texture2D1::IsAlloc(res))
        {
          D3D11_TEXTURE2D_DESC desc;
          ((WrappedID3D11Texture2D1 *)res)->GetDesc(&desc);
          format = desc.Format;
        }
        else if(WrappedID3D11Texture3D1::IsAlloc(res))
        {
          D3D11_TEXTURE3D_DESC desc;
          ((WrappedID3D11Texture3D1 *)res)->GetDesc(&desc);
          format = desc.Format;
        }
      }

      if(format != DXGI_FORMAT_UNKNOWN)
      {
        ResourceFormat fmt = MakeResourceFormat(GetTypedFormat(udesc.Format));

        global.uavs[dsti].format.byteWidth = fmt.compByteWidth;
        global.uavs[dsti].format.numComps = fmt.compCount;
        global.uavs[dsti].format.fmt = fmt.compType;

        if(udesc.Format == DXGI_FORMAT_R11G11B10_FLOAT)
          global.uavs[dsti].format.byteWidth = 11;
        if(udesc.Format == DXGI_FORMAT_R10G10B10A2_UINT ||
           udesc.Format == DXGI_FORMAT_R10G10B10A2_UNORM)
          global.uavs[dsti].format.byteWidth = 10;
      }

      if(udesc.ViewDimension == D3D11_UAV_DIMENSION_BUFFER)
      {
        global.uavs[dsti].firstElement = udesc.Buffer.FirstElement;
        global.uavs[dsti].numElements = udesc.Buffer.NumElements;
      }

      if(res)
      {
        if(WrappedID3D11Buffer::IsAlloc(res))
        {
          GetBufferData((ID3D11Buffer *)res, 0, 0, global.uavs[dsti].data, true);
        }
        else
        {
          global.uavs[dsti].tex = true;

          uint32_t &rowPitch = global.uavs[dsti].rowPitch;
          uint32_t &depthPitch = global.uavs[dsti].depthPitch;

          vector<byte> &data = global.uavs[dsti].data;

          if(udesc.ViewDimension == D3D11_UAV_DIMENSION_TEXTURE1D ||
             udesc.ViewDimension == D3D11_UAV_DIMENSION_TEXTURE1DARRAY)
          {
            D3D11_TEXTURE1D_DESC desc;
            ((WrappedID3D11Texture1D *)res)->GetDesc(&desc);

            desc.MiscFlags = 0;
            desc.CPUAccessFlags = D3D11_CPU_ACCESS_READ | D3D11_CPU_ACCESS_WRITE;
            desc.BindFlags = 0;
            desc.Usage = D3D11_USAGE_STAGING;

            ID3D11Texture1D *stagingTex = NULL;
            m_WrappedDevice->CreateTexture1D(&desc, NULL, &stagingTex);

            m_WrappedContext->CopyResource(stagingTex, res);

            D3D11_MAPPED_SUBRESOURCE mapped;
            m_WrappedContext->Map(stagingTex, udesc.Texture1D.MipSlice, D3D11_MAP_READ, 0, &mapped);

            rowPitch = 0;
            depthPitch = 0;
            size_t datasize = GetByteSize(desc.Width, 1, 1, desc.Format, udesc.Texture1D.MipSlice);

            uint32_t numSlices = 1;

            byte *srcdata = (byte *)mapped.pData;
            if(udesc.ViewDimension == D3D11_UAV_DIMENSION_TEXTURE1DARRAY)
            {
              rowPitch = mapped.RowPitch;
              srcdata += udesc.Texture1DArray.FirstArraySlice * rowPitch;
              numSlices = udesc.Texture1DArray.ArraySize;
              datasize = numSlices * rowPitch;
            }

            data.resize(datasize);

            // copy with all padding etc intact
            memcpy(&data[0], srcdata, datasize);

            m_WrappedContext->Unmap(stagingTex, udesc.Texture1D.MipSlice);

            SAFE_RELEASE(stagingTex);
          }
          else if(udesc.ViewDimension == D3D11_UAV_DIMENSION_TEXTURE2D ||
                  udesc.ViewDimension == D3D11_UAV_DIMENSION_TEXTURE2DARRAY)
          {
            D3D11_TEXTURE2D_DESC desc;
            ((WrappedID3D11Texture2D1 *)res)->GetDesc(&desc);

            desc.MiscFlags = 0;
            desc.CPUAccessFlags = D3D11_CPU_ACCESS_READ | D3D11_CPU_ACCESS_WRITE;
            desc.BindFlags = 0;
            desc.Usage = D3D11_USAGE_STAGING;

            ID3D11Texture2D *stagingTex = NULL;
            m_WrappedDevice->CreateTexture2D(&desc, NULL, &stagingTex);

            m_WrappedContext->CopyResource(stagingTex, res);

            // MipSlice in union is shared between Texture2D and Texture2DArray unions, so safe to
            // use either
            D3D11_MAPPED_SUBRESOURCE mapped;
            m_WrappedContext->Map(stagingTex, udesc.Texture2D.MipSlice, D3D11_MAP_READ, 0, &mapped);

            rowPitch = mapped.RowPitch;
            depthPitch = 0;
            size_t datasize = rowPitch * desc.Height;

            uint32_t numSlices = 1;

            byte *srcdata = (byte *)mapped.pData;
            if(udesc.ViewDimension == D3D11_UAV_DIMENSION_TEXTURE2DARRAY)
            {
              depthPitch = mapped.DepthPitch;
              srcdata += udesc.Texture2DArray.FirstArraySlice * depthPitch;
              numSlices = udesc.Texture2DArray.ArraySize;
              datasize = numSlices * depthPitch;
            }

            // copy with all padding etc intact
            data.resize(datasize);

            memcpy(&data[0], srcdata, datasize);

            m_WrappedContext->Unmap(stagingTex, udesc.Texture2D.MipSlice);

            SAFE_RELEASE(stagingTex);
          }
          else if(udesc.ViewDimension == D3D11_UAV_DIMENSION_TEXTURE3D)
          {
            D3D11_TEXTURE3D_DESC desc;
            ((WrappedID3D11Texture3D1 *)res)->GetDesc(&desc);

            desc.MiscFlags = 0;
            desc.CPUAccessFlags = D3D11_CPU_ACCESS_READ | D3D11_CPU_ACCESS_WRITE;
            desc.BindFlags = 0;
            desc.Usage = D3D11_USAGE_STAGING;

            ID3D11Texture3D *stagingTex = NULL;
            m_WrappedDevice->CreateTexture3D(&desc, NULL, &stagingTex);

            m_WrappedContext->CopyResource(stagingTex, res);

            // MipSlice in union is shared between Texture2D and Texture2DArray unions, so safe to
            // use either
            D3D11_MAPPED_SUBRESOURCE mapped;
            m_WrappedContext->Map(stagingTex, udesc.Texture3D.MipSlice, D3D11_MAP_READ, 0, &mapped);

            rowPitch = mapped.RowPitch;
            depthPitch = mapped.DepthPitch;

            byte *srcdata = (byte *)mapped.pData;
            srcdata += udesc.Texture3D.FirstWSlice * mapped.DepthPitch;
            uint32_t numSlices = udesc.Texture3D.WSize;
            size_t datasize = depthPitch * numSlices;

            data.resize(datasize);

            // copy with all padding etc intact
            memcpy(&data[0], srcdata, datasize);

            m_WrappedContext->Unmap(stagingTex, udesc.Texture3D.MipSlice);

            SAFE_RELEASE(stagingTex);
          }
        }
      }

      SAFE_RELEASE(res);
    }
  }

  for(int i = 0; SRVs != NULL && i < D3D11_COMMONSHADER_INPUT_RESOURCE_SLOT_COUNT; i++)
  {
    if(SRVs[i])
    {
      ID3D11Resource *res = NULL;
      SRVs[i]->GetResource(&res);

      D3D11_SHADER_RESOURCE_VIEW_DESC sdesc;
      SRVs[i]->GetDesc(&sdesc);

      if(sdesc.Format != DXGI_FORMAT_UNKNOWN)
      {
        ResourceFormat fmt = MakeResourceFormat(sdesc.Format);

        global.srvs[i].format.byteWidth = fmt.compByteWidth;
        global.srvs[i].format.numComps = fmt.compCount;
        global.srvs[i].format.fmt = fmt.compType;

        if(sdesc.Format == DXGI_FORMAT_R11G11B10_FLOAT)
          global.srvs[i].format.byteWidth = 11;
        if(sdesc.Format == DXGI_FORMAT_R10G10B10A2_UINT ||
           sdesc.Format == DXGI_FORMAT_R10G10B10A2_UNORM)
          global.srvs[i].format.byteWidth = 10;
      }

      if(sdesc.ViewDimension == D3D11_SRV_DIMENSION_BUFFER)
      {
        // I know this isn't what the docs say, but as best as I can tell
        // this is how it's used.
        global.srvs[i].firstElement = sdesc.Buffer.FirstElement;
        global.srvs[i].numElements = sdesc.Buffer.NumElements;
      }
      else if(sdesc.ViewDimension == D3D11_SRV_DIMENSION_BUFFEREX)
      {
        global.srvs[i].firstElement = sdesc.BufferEx.FirstElement;
        global.srvs[i].numElements = sdesc.BufferEx.NumElements;
      }

      if(res)
      {
        if(WrappedID3D11Buffer::IsAlloc(res))
        {
          GetBufferData((ID3D11Buffer *)res, 0, 0, global.srvs[i].data, true);
        }
      }

      SAFE_RELEASE(res);
    }
  }

  for(size_t i = 0; i < dxbc->GetNumDeclarations(); i++)
  {
    const DXBC::ASMDecl &decl = dxbc->GetDeclaration(i);

    if(decl.declaration == DXBC::OPCODE_DCL_THREAD_GROUP_SHARED_MEMORY_RAW ||
       decl.declaration == DXBC::OPCODE_DCL_THREAD_GROUP_SHARED_MEMORY_STRUCTURED)
    {
      uint32_t slot = (uint32_t)decl.operand.indices[0].index;

      if(global.groupshared.size() <= slot)
      {
        global.groupshared.resize(slot + 1);

        ShaderDebug::GlobalState::groupsharedMem &mem = global.groupshared[slot];

        mem.structured = (decl.declaration == DXBC::OPCODE_DCL_THREAD_GROUP_SHARED_MEMORY_STRUCTURED);

        mem.count = decl.count;
        if(mem.structured)
          mem.bytestride = decl.stride;
        else
          mem.bytestride = 4;    // raw groupshared is implicitly uint32s

        mem.data.resize(mem.bytestride * mem.count);
      }
    }
  }
}

// struct that saves pointers as we iterate through to where we ultimately
// want to copy the data to
struct DataOutput
{
  DataOutput(int regster, int element, int numWords, SystemAttribute attr, bool inc)
  {
    reg = regster;
    elem = element;
    numwords = numWords;
    sysattribute = attr;
    included = inc;
  }

  int reg;
  int elem;
  SystemAttribute sysattribute;

  int numwords;

  bool included;
};

struct DebugHit
{
  uint32_t numHits;
  float posx;
  float posy;
  float depth;
  uint32_t primitive;
  uint32_t isFrontFace;
  uint32_t sample;
  uint32_t coverage;
  uint32_t rawdata;    // arbitrary, depending on shader
};

ShaderDebugTrace D3D11DebugManager::DebugVertex(uint32_t eventID, uint32_t vertid, uint32_t instid,
                                                uint32_t idx, uint32_t instOffset,
                                                uint32_t vertOffset)
{
  using namespace DXBC;
  using namespace ShaderDebug;

  ShaderDebugTrace empty;

  m_WrappedDevice->ReplayLog(0, eventID, eReplay_WithoutDraw);

  ID3D11VertexShader *stateVS = NULL;
  m_WrappedContext->VSGetShader(&stateVS, NULL, NULL);

  WrappedID3D11Shader<ID3D11VertexShader> *vs = (WrappedID3D11Shader<ID3D11VertexShader> *)stateVS;

  SAFE_RELEASE(stateVS);

  if(!vs)
    return empty;

  DXBCFile *dxbc = vs->GetDXBC();

  if(!dxbc)
    return empty;

  D3D11RenderState *rs = m_WrappedContext->GetCurrentPipelineState();

  vector<D3D11_INPUT_ELEMENT_DESC> inputlayout = m_WrappedDevice->GetLayoutDesc(rs->IA.Layout);

  set<UINT> vertexbuffers;
  uint32_t trackingOffs[32] = {0};

  // need special handling for other step rates
  for(size_t i = 0; i < inputlayout.size(); i++)
  {
    RDCASSERT(inputlayout[i].InstanceDataStepRate <= 1);

    UINT slot =
        RDCCLAMP(inputlayout[i].InputSlot, 0U, UINT(D3D11_IA_VERTEX_INPUT_RESOURCE_SLOT_COUNT - 1));

    vertexbuffers.insert(slot);

    if(inputlayout[i].AlignedByteOffset == ~0U)
    {
      inputlayout[i].AlignedByteOffset = trackingOffs[slot];
    }
    else
    {
      trackingOffs[slot] = inputlayout[i].AlignedByteOffset;
    }

    ResourceFormat fmt = MakeResourceFormat(inputlayout[i].Format);

    trackingOffs[slot] += fmt.compByteWidth * fmt.compCount;
  }

  vector<byte> vertData[D3D11_IA_VERTEX_INPUT_RESOURCE_SLOT_COUNT];
  vector<byte> instData[D3D11_IA_VERTEX_INPUT_RESOURCE_SLOT_COUNT];

  for(auto it = vertexbuffers.begin(); it != vertexbuffers.end(); ++it)
  {
    UINT i = *it;
    if(rs->IA.VBs[i])
    {
      GetBufferData(rs->IA.VBs[i], rs->IA.Offsets[i] + rs->IA.Strides[i] * (vertOffset + idx),
                    rs->IA.Strides[i], vertData[i], true);
      GetBufferData(rs->IA.VBs[i], rs->IA.Offsets[i] + rs->IA.Strides[i] * (instOffset + instid),
                    rs->IA.Strides[i], instData[i], true);
    }
  }

  vector<byte> cbufData[D3D11_COMMONSHADER_CONSTANT_BUFFER_API_SLOT_COUNT];

  for(int i = 0; i < D3D11_COMMONSHADER_CONSTANT_BUFFER_API_SLOT_COUNT; i++)
    if(rs->VS.ConstantBuffers[i])
      GetBufferData(rs->VS.ConstantBuffers[i], rs->VS.CBOffsets[i] * sizeof(Vec4f), 0, cbufData[i],
                    true);

  ShaderDebugTrace ret;

  GlobalState global;
  CreateShaderGlobalState(global, dxbc, 0, NULL, rs->VS.SRVs);
  State initialState = CreateShaderDebugState(ret, -1, dxbc, cbufData);

  for(int32_t i = 0; i < ret.inputs.count; i++)
  {
    if(dxbc->m_InputSig[i].systemValue == eAttr_None ||
       dxbc->m_InputSig[i].systemValue == eAttr_Position)    // SV_Position seems to get promoted
                                                             // automatically, but it's invalid for
                                                             // vertex input
    {
      const D3D11_INPUT_ELEMENT_DESC *el = NULL;

      string signame = strlower(string(dxbc->m_InputSig[i].semanticName.elems));

      for(size_t l = 0; l < inputlayout.size(); l++)
      {
        string layoutname = strlower(string(inputlayout[l].SemanticName));

        if(signame == layoutname && dxbc->m_InputSig[i].semanticIndex == inputlayout[l].SemanticIndex)
        {
          el = &inputlayout[l];
          break;
        }
        if(signame == layoutname + ToStr::Get(inputlayout[l].SemanticIndex))
        {
          el = &inputlayout[l];
          break;
        }
      }

      RDCASSERT(el);

      if(!el)
        continue;

      byte *srcData = NULL;
      size_t dataSize = 0;

      if(el->InputSlotClass == D3D11_INPUT_PER_VERTEX_DATA)
      {
        if(vertData[el->InputSlot].size() >= el->AlignedByteOffset)
        {
          srcData = &vertData[el->InputSlot][el->AlignedByteOffset];
          dataSize = vertData[el->InputSlot].size() - el->AlignedByteOffset;
        }
      }
      else
      {
        if(instData[el->InputSlot].size() >= el->AlignedByteOffset)
        {
          srcData = &instData[el->InputSlot][el->AlignedByteOffset];
          dataSize = instData[el->InputSlot].size() - el->AlignedByteOffset;
        }
      }

      ResourceFormat fmt = MakeResourceFormat(el->Format);

      // more data needed than is provided
      if(dxbc->m_InputSig[i].compCount > fmt.compCount)
      {
        ret.inputs[i].value.u.w = 1;

        if(fmt.compType == eCompType_Float)
          ret.inputs[i].value.f.w = 1.0f;
      }

      // interpret special formats
      if(fmt.special)
      {
        Vec3f *v3 = (Vec3f *)ret.inputs[i].value.fv;
        Vec4f *v4 = (Vec4f *)ret.inputs[i].value.fv;

        // only pull in all or nothing from these,
        // if there's only e.g. 3 bytes remaining don't read and unpack some of
        // a 4-byte special format
        size_t packedsize = 4;
        if(fmt.specialFormat == eSpecial_R5G5B5A1 || fmt.specialFormat == eSpecial_R5G6B5 ||
           fmt.specialFormat == eSpecial_R4G4B4A4)
          packedsize = 2;

        if(srcData == NULL || packedsize > dataSize)
        {
          ret.inputs[i].value.u.x = ret.inputs[i].value.u.y = ret.inputs[i].value.u.z =
              ret.inputs[i].value.u.w = 0;
        }
        else if(fmt.specialFormat == eSpecial_R5G5B5A1)
        {
          RDCASSERT(fmt.bgraOrder);
          uint16_t packed = ((uint16_t *)srcData)[0];
          *v4 = ConvertFromB5G5R5A1(packed);
        }
        else if(fmt.specialFormat == eSpecial_R5G6B5)
        {
          RDCASSERT(fmt.bgraOrder);
          uint16_t packed = ((uint16_t *)srcData)[0];
          *v3 = ConvertFromB5G6R5(packed);
        }
        else if(fmt.specialFormat == eSpecial_R4G4B4A4)
        {
          RDCASSERT(fmt.bgraOrder);
          uint16_t packed = ((uint16_t *)srcData)[0];
          *v4 = ConvertFromB4G4R4A4(packed);
        }
        else if(fmt.specialFormat == eSpecial_R10G10B10A2)
        {
          uint32_t packed = ((uint32_t *)srcData)[0];

          if(fmt.compType == eCompType_UInt)
          {
            ret.inputs[i].value.u.z = (packed >> 0) & 0x3ff;
            ret.inputs[i].value.u.y = (packed >> 10) & 0x3ff;
            ret.inputs[i].value.u.x = (packed >> 20) & 0x3ff;
            ret.inputs[i].value.u.w = (packed >> 30) & 0x003;
          }
          else
          {
            *v4 = ConvertFromR10G10B10A2(packed);
          }
        }
        else if(fmt.special && fmt.specialFormat == eSpecial_R11G11B10)
        {
          uint32_t packed = ((uint32_t *)srcData)[0];
          *v3 = ConvertFromR11G11B10(packed);
        }
      }
      else
      {
        for(uint32_t c = 0; c < fmt.compCount; c++)
        {
          if(srcData == NULL || fmt.compByteWidth > dataSize)
          {
            ret.inputs[i].value.uv[c] = 0;
            continue;
          }

          dataSize -= fmt.compByteWidth;

          if(fmt.compByteWidth == 1)
          {
            byte *src = srcData + c * fmt.compByteWidth;

            if(fmt.compType == eCompType_UInt)
              ret.inputs[i].value.uv[c] = *src;
            else if(fmt.compType == eCompType_SInt)
              ret.inputs[i].value.iv[c] = *((int8_t *)src);
            else if(fmt.compType == eCompType_UNorm)
              ret.inputs[i].value.fv[c] = float(*src) / 255.0f;
            else if(fmt.compType == eCompType_SNorm)
            {
              signed char *schar = (signed char *)src;

              // -128 is mapped to -1, then -127 to -127 are mapped to -1 to 1
              if(*schar == -128)
                ret.inputs[i].value.fv[c] = -1.0f;
              else
                ret.inputs[i].value.fv[c] = float(*schar) / 127.0f;
            }
            else
              RDCERR("Unexpected component type");
          }
          else if(fmt.compByteWidth == 2)
          {
            uint16_t *src = (uint16_t *)(srcData + c * fmt.compByteWidth);

            if(fmt.compType == eCompType_Float)
              ret.inputs[i].value.fv[c] = ConvertFromHalf(*src);
            else if(fmt.compType == eCompType_UInt)
              ret.inputs[i].value.uv[c] = *src;
            else if(fmt.compType == eCompType_SInt)
              ret.inputs[i].value.iv[c] = *((int16_t *)src);
            else if(fmt.compType == eCompType_UNorm)
              ret.inputs[i].value.fv[c] = float(*src) / float(UINT16_MAX);
            else if(fmt.compType == eCompType_SNorm)
            {
              int16_t *sint = (int16_t *)src;

              // -32768 is mapped to -1, then -32767 to -32767 are mapped to -1 to 1
              if(*sint == -32768)
                ret.inputs[i].value.fv[c] = -1.0f;
              else
                ret.inputs[i].value.fv[c] = float(*sint) / 32767.0f;
            }
            else
              RDCERR("Unexpected component type");
          }
          else if(fmt.compByteWidth == 4)
          {
            uint32_t *src = (uint32_t *)(srcData + c * fmt.compByteWidth);

            if(fmt.compType == eCompType_Float || fmt.compType == eCompType_UInt ||
               fmt.compType == eCompType_SInt)
              memcpy(&ret.inputs[i].value.uv[c], src, 4);
            else
              RDCERR("Unexpected component type");
          }
        }

        if(fmt.bgraOrder)
        {
          RDCASSERT(fmt.compCount == 4);
          std::swap(ret.inputs[i].value.fv[2], ret.inputs[i].value.fv[0]);
        }
      }
    }
    else if(dxbc->m_InputSig[i].systemValue == eAttr_VertexIndex)
    {
      uint32_t sv_vertid = vertid;

      const FetchDrawcall *draw = m_WrappedDevice->GetDrawcall(eventID);

      if(draw->flags & eDraw_UseIBuffer)
        sv_vertid = idx;

      if(dxbc->m_InputSig[i].compType == eCompType_Float)
        ret.inputs[i].value.f.x = ret.inputs[i].value.f.y = ret.inputs[i].value.f.z =
            ret.inputs[i].value.f.w = (float)sv_vertid;
      else
        ret.inputs[i].value.u.x = ret.inputs[i].value.u.y = ret.inputs[i].value.u.z =
            ret.inputs[i].value.u.w = sv_vertid;
    }
    else if(dxbc->m_InputSig[i].systemValue == eAttr_InstanceIndex)
    {
      if(dxbc->m_InputSig[i].compType == eCompType_Float)
        ret.inputs[i].value.f.x = ret.inputs[i].value.f.y = ret.inputs[i].value.f.z =
            ret.inputs[i].value.f.w = (float)instid;
      else
        ret.inputs[i].value.u.x = ret.inputs[i].value.u.y = ret.inputs[i].value.u.z =
            ret.inputs[i].value.u.w = instid;
    }
    else
    {
      RDCERR("Unhandled system value semantic on VS input");
    }
  }

  State last;

  vector<ShaderDebugState> states;

  states.push_back((State)initialState);

  for(int cycleCounter = 0;; cycleCounter++)
  {
    if(initialState.Finished())
      break;

    initialState = initialState.GetNext(global, NULL);

    states.push_back((State)initialState);

    if(cycleCounter == SHADER_DEBUG_WARN_THRESHOLD)
    {
      if(PromptDebugTimeout(DXBC::TYPE_VERTEX, cycleCounter))
        break;
    }
  }

  ret.states = states;

  return ret;
}

ShaderDebugTrace D3D11DebugManager::DebugPixel(uint32_t eventID, uint32_t x, uint32_t y,
                                               uint32_t sample, uint32_t primitive)
{
  using namespace DXBC;
  using namespace ShaderDebug;

  ShaderDebugTrace empty;

  m_WrappedDevice->ReplayLog(0, eventID, eReplay_WithoutDraw);

  ID3D11PixelShader *statePS = NULL;
  m_WrappedContext->PSGetShader(&statePS, NULL, NULL);

  WrappedID3D11Shader<ID3D11PixelShader> *ps = (WrappedID3D11Shader<ID3D11PixelShader> *)statePS;

  SAFE_RELEASE(statePS);

  ID3D11GeometryShader *stateGS = NULL;
  m_WrappedContext->GSGetShader(&stateGS, NULL, NULL);

  WrappedID3D11Shader<ID3D11GeometryShader> *gs =
      (WrappedID3D11Shader<ID3D11GeometryShader> *)stateGS;

  SAFE_RELEASE(stateGS);

  ID3D11DomainShader *stateDS = NULL;
  m_WrappedContext->DSGetShader(&stateDS, NULL, NULL);

  WrappedID3D11Shader<ID3D11DomainShader> *ds = (WrappedID3D11Shader<ID3D11DomainShader> *)stateDS;

  SAFE_RELEASE(stateDS);

  ID3D11VertexShader *stateVS = NULL;
  m_WrappedContext->VSGetShader(&stateVS, NULL, NULL);

  WrappedID3D11Shader<ID3D11VertexShader> *vs = (WrappedID3D11Shader<ID3D11VertexShader> *)stateVS;

  SAFE_RELEASE(stateVS);

  if(!ps)
    return empty;

  D3D11RenderState *rs = m_WrappedContext->GetCurrentPipelineState();

  DXBCFile *dxbc = ps->GetDXBC();

  if(!dxbc)
    return empty;

  DXBCFile *prevdxbc = NULL;

  if(prevdxbc == NULL && gs != NULL)
    prevdxbc = gs->GetDXBC();
  if(prevdxbc == NULL && ds != NULL)
    prevdxbc = ds->GetDXBC();
  if(prevdxbc == NULL && vs != NULL)
    prevdxbc = vs->GetDXBC();

  vector<DataOutput> initialValues;

  string extractHlsl = "struct PSInput\n{\n";

  int structureStride = 0;

  if(dxbc->m_InputSig.empty())
  {
    extractHlsl += "float4 input_dummy : SV_Position;\n";

    initialValues.push_back(DataOutput(-1, 0, 4, eAttr_None, true));

    structureStride += 4;
  }

  vector<string> floatInputs;
  vector<pair<string, pair<uint32_t, uint32_t> > >
      arrays;    // name, pair<start semantic index, end semantic index>

  uint32_t nextreg = 0;

  for(size_t i = 0; i < dxbc->m_InputSig.size(); i++)
  {
    extractHlsl += "  ";

    bool included = true;

    // handled specially to account for SV_ ordering
    if(dxbc->m_InputSig[i].systemValue == eAttr_PrimitiveIndex ||
       dxbc->m_InputSig[i].systemValue == eAttr_MSAACoverage ||
       dxbc->m_InputSig[i].systemValue == eAttr_IsFrontFace ||
       dxbc->m_InputSig[i].systemValue == eAttr_MSAASampleIndex)
    {
      extractHlsl += "//";
      included = false;
    }

    bool arrayElem = false;

    for(size_t a = 0; a < arrays.size(); a++)
    {
      if(arrays[a].first == dxbc->m_InputSig[i].semanticName.elems &&
         arrays[a].second.first <= dxbc->m_InputSig[i].semanticIndex &&
         arrays[a].second.second >= dxbc->m_InputSig[i].semanticIndex)
      {
        extractHlsl += "//";
        included = false;
        arrayElem = true;
      }
    }

    int missingreg = int(dxbc->m_InputSig[i].regIndex) - int(nextreg);

    // fill in holes from output sig of previous shader if possible, to try and
    // ensure the same register order
    for(int dummy = 0; dummy < missingreg; dummy++)
    {
      bool filled = false;

      if(prevdxbc)
      {
        for(size_t os = 0; os < prevdxbc->m_OutputSig.size(); os++)
        {
          if(prevdxbc->m_OutputSig[os].regIndex == nextreg + dummy)
          {
            filled = true;

            if(prevdxbc->m_OutputSig[os].compType == eCompType_Float)
              extractHlsl += "float";
            else if(prevdxbc->m_OutputSig[os].compType == eCompType_SInt)
              extractHlsl += "int";
            else if(prevdxbc->m_OutputSig[os].compType == eCompType_UInt)
              extractHlsl += "uint";
            else
              RDCERR("Unexpected input signature type: %d", prevdxbc->m_OutputSig[os].compType);

            int numCols = (prevdxbc->m_OutputSig[os].regChannelMask & 0x1 ? 1 : 0) +
                          (prevdxbc->m_OutputSig[os].regChannelMask & 0x2 ? 1 : 0) +
                          (prevdxbc->m_OutputSig[os].regChannelMask & 0x4 ? 1 : 0) +
                          (prevdxbc->m_OutputSig[os].regChannelMask & 0x8 ? 1 : 0);

            structureStride += 4 * numCols;

            initialValues.push_back(DataOutput(-1, 0, numCols, eAttr_None, true));

            string name = prevdxbc->m_OutputSig[os].semanticIdxName.elems;

            extractHlsl += ToStr::Get((uint32_t)numCols) + " input_" + name + " : " + name + ";\n";
          }
        }
      }

      if(!filled)
      {
        string dummy_reg = "dummy_register";
        dummy_reg += ToStr::Get((uint32_t)nextreg + dummy);
        extractHlsl += "float4 var_" + dummy_reg + " : semantic_" + dummy_reg + ";\n";

        initialValues.push_back(DataOutput(-1, 0, 4, eAttr_None, true));

        structureStride += 4 * sizeof(float);
      }
    }

    nextreg = dxbc->m_InputSig[i].regIndex + 1;

    if(dxbc->m_InputSig[i].compType == eCompType_Float)
      extractHlsl += "float";
    else if(dxbc->m_InputSig[i].compType == eCompType_SInt)
      extractHlsl += "int";
    else if(dxbc->m_InputSig[i].compType == eCompType_UInt)
      extractHlsl += "uint";
    else
      RDCERR("Unexpected input signature type: %d", dxbc->m_InputSig[i].compType);

    int numCols = (dxbc->m_InputSig[i].regChannelMask & 0x1 ? 1 : 0) +
                  (dxbc->m_InputSig[i].regChannelMask & 0x2 ? 1 : 0) +
                  (dxbc->m_InputSig[i].regChannelMask & 0x4 ? 1 : 0) +
                  (dxbc->m_InputSig[i].regChannelMask & 0x8 ? 1 : 0);

    if(included)
      structureStride += 4 * numCols;

    string name = dxbc->m_InputSig[i].semanticIdxName.elems;

    // arrays of interpolators are handled really weirdly. They use cbuffer
    // packing rules where each new value is in a new register (rather than
    // e.g. 2 x float2 in a single register), but that's pointless because
    // you can't dynamically index into input registers.
    // If we declare those elements as a non-array, the float2s or floats
    // will be packed into registers and won't match up to the previous
    // shader.
    // HOWEVER to add an extra bit of fun, fxc will happily pack other
    // parameters not in the array into spare parts of the registers.
    //
    // So I think the upshot is that we can detect arrays reliably by
    // whenever we encounter a float or float2 at the start of a register,
    // search forward to see if the next register has an element that is the
    // same semantic name and one higher semantic index. If so, there's an
    // array, so keep searching to enumerate its length.
    // I think this should be safe if the packing just happens to place those
    // registers together.

    int arrayLength = 0;

    if(included && numCols <= 2 && dxbc->m_InputSig[i].regChannelMask <= 0x3)
    {
      uint32_t nextIdx = dxbc->m_InputSig[i].semanticIndex + 1;

      for(size_t j = i + 1; j < dxbc->m_InputSig.size(); j++)
      {
        // if we've found the 'next' semantic
        if(!strcmp(dxbc->m_InputSig[i].semanticName.elems, dxbc->m_InputSig[j].semanticName.elems) &&
           nextIdx == dxbc->m_InputSig[j].semanticIndex)
        {
          int jNumCols = (dxbc->m_InputSig[i].regChannelMask & 0x1 ? 1 : 0) +
                         (dxbc->m_InputSig[i].regChannelMask & 0x2 ? 1 : 0) +
                         (dxbc->m_InputSig[i].regChannelMask & 0x4 ? 1 : 0) +
                         (dxbc->m_InputSig[i].regChannelMask & 0x8 ? 1 : 0);

          // if it's the same size, and it's at the start of the next register
          if(jNumCols == numCols && dxbc->m_InputSig[j].regChannelMask <= 0x3)
          {
            if(arrayLength == 0)
              arrayLength = 2;
            else
              arrayLength++;

            // continue searching now
            nextIdx++;
            j = i + 1;
            continue;
          }
        }
      }

      if(arrayLength > 0)
        arrays.push_back(
            std::make_pair(dxbc->m_InputSig[i].semanticName.elems,
                           std::make_pair(dxbc->m_InputSig[i].semanticIndex, nextIdx - 1)));
    }

    extractHlsl += ToStr::Get((uint32_t)numCols) + " input_" + name;
    if(arrayLength > 0)
      extractHlsl += "[" + ToStr::Get(arrayLength) + "]";
    extractHlsl += " : " + name;

    if(included && dxbc->m_InputSig[i].compType == eCompType_Float)
    {
      if(arrayLength == 0)
      {
        floatInputs.push_back("input_" + name);
      }
      else
      {
        for(int a = 0; a < arrayLength; a++)
          floatInputs.push_back("input_" + name + "[" + ToStr::Get(a) + "]");
      }
    }

    extractHlsl += ";\n";

    int firstElem = dxbc->m_InputSig[i].regChannelMask & 0x1
                        ? 0
                        : dxbc->m_InputSig[i].regChannelMask & 0x2
                              ? 1
                              : dxbc->m_InputSig[i].regChannelMask & 0x4
                                    ? 2
                                    : dxbc->m_InputSig[i].regChannelMask & 0x8 ? 3 : -1;

    // arrays get added all at once (because in the struct data, they are contiguous even if
    // in the input signature they're not).
    if(!arrayElem)
    {
      if(arrayLength == 0)
      {
        initialValues.push_back(DataOutput(dxbc->m_InputSig[i].regIndex, firstElem, numCols,
                                           dxbc->m_InputSig[i].systemValue, included));
      }
      else
      {
        for(int a = 0; a < arrayLength; a++)
        {
          initialValues.push_back(DataOutput(dxbc->m_InputSig[i].regIndex + a, firstElem, numCols,
                                             dxbc->m_InputSig[i].systemValue, included));
        }
      }
    }
  }

  extractHlsl += "};\n\n";

  uint32_t overdrawLevels = 100;    // maximum number of overdraw levels

  uint32_t uavslot = 0;

  ID3D11DepthStencilView *depthView = NULL;
  ID3D11RenderTargetView *rtView = NULL;
  // preserve at least one render target and/or the depth view, so that
  // we have the right multisample level on output either way
  m_pImmediateContext->OMGetRenderTargets(1, &rtView, &depthView);
  if(rtView != NULL)
    uavslot = 1;

  extractHlsl +=
      "struct PSInitialData { uint hit; float3 pos; uint prim; uint fface; uint sample; uint "
      "covge; float derivValid; PSInput IN; PSInput INddx; PSInput INddy; PSInput INddxfine; "
      "PSInput INddyfine; };\n\n";
  extractHlsl += "RWStructuredBuffer<PSInitialData> PSInitialBuffer : register(u" +
                 ToStr::Get(uavslot) + ");\n\n";
  extractHlsl +=
      "void ExtractInputsPS(PSInput IN, float4 debug_pixelPos : SV_Position, uint prim : "
      "SV_PrimitiveID, uint sample : SV_SampleIndex, uint covge : SV_Coverage, bool fface : "
      "SV_IsFrontFace)\n{\n";
  extractHlsl += "  uint idx = " + ToStr::Get(overdrawLevels) + ";\n";
  extractHlsl += "  if(abs(debug_pixelPos.x - " + ToStr::Get(x) +
                 ".5) < 0.5f && abs(debug_pixelPos.y - " + ToStr::Get(y) + ".5) < 0.5f)\n";
  extractHlsl += "    InterlockedAdd(PSInitialBuffer[0].hit, 1, idx);\n\n";
  extractHlsl += "  idx = min(idx, " + ToStr::Get(overdrawLevels) + ");\n\n";
  extractHlsl += "  PSInitialBuffer[idx].pos = debug_pixelPos.xyz;\n";
  extractHlsl += "  PSInitialBuffer[idx].prim = prim;\n";
  extractHlsl += "  PSInitialBuffer[idx].fface = fface;\n";
  extractHlsl += "  PSInitialBuffer[idx].covge = covge;\n";
  extractHlsl += "  PSInitialBuffer[idx].sample = sample;\n";
  extractHlsl += "  PSInitialBuffer[idx].IN = IN;\n";
  extractHlsl += "  PSInitialBuffer[idx].derivValid = ddx(debug_pixelPos.x);\n";
  extractHlsl += "  PSInitialBuffer[idx].INddx = (PSInput)0;\n";
  extractHlsl += "  PSInitialBuffer[idx].INddy = (PSInput)0;\n";
  extractHlsl += "  PSInitialBuffer[idx].INddxfine = (PSInput)0;\n";
  extractHlsl += "  PSInitialBuffer[idx].INddyfine = (PSInput)0;\n";

  for(size_t i = 0; i < floatInputs.size(); i++)
  {
    const string &name = floatInputs[i];
    extractHlsl += "  PSInitialBuffer[idx].INddx." + name + " = ddx(IN." + name + ");\n";
    extractHlsl += "  PSInitialBuffer[idx].INddy." + name + " = ddy(IN." + name + ");\n";
    extractHlsl += "  PSInitialBuffer[idx].INddxfine." + name + " = ddx_fine(IN." + name + ");\n";
    extractHlsl += "  PSInitialBuffer[idx].INddyfine." + name + " = ddy_fine(IN." + name + ");\n";
  }
  extractHlsl += "\n}";

  ID3D11PixelShader *extract = MakePShader(extractHlsl.c_str(), "ExtractInputsPS", "ps_5_0");

  uint32_t structStride = sizeof(uint32_t)       // uint hit;
                          + sizeof(float) * 3    // float3 pos;
                          + sizeof(uint32_t)     // uint prim;
                          + sizeof(uint32_t)     // uint fface;
                          + sizeof(uint32_t)     // uint sample;
                          + sizeof(uint32_t)     // uint covge;
                          + sizeof(float)        // float derivValid;
                          +
                          structureStride * 5;    // PSInput IN, INddx, INddy, INddxfine, INddyfine;

  HRESULT hr = S_OK;

  D3D11_BUFFER_DESC bdesc;
  bdesc.BindFlags = D3D11_BIND_UNORDERED_ACCESS;
  bdesc.CPUAccessFlags = 0;
  bdesc.MiscFlags = D3D11_RESOURCE_MISC_BUFFER_STRUCTURED;
  bdesc.Usage = D3D11_USAGE_DEFAULT;
  bdesc.StructureByteStride = structStride;
  bdesc.ByteWidth = bdesc.StructureByteStride * (overdrawLevels + 1);

  ID3D11Buffer *initialBuf = NULL;
  hr = m_pDevice->CreateBuffer(&bdesc, NULL, &initialBuf);

  if(FAILED(hr))
  {
    RDCERR("Failed to create buffer %08x", hr);
    return empty;
  }

  bdesc.BindFlags = 0;
  bdesc.MiscFlags = 0;
  bdesc.CPUAccessFlags = D3D11_CPU_ACCESS_READ;
  bdesc.Usage = D3D11_USAGE_STAGING;
  bdesc.StructureByteStride = 0;

  ID3D11Buffer *stageBuf = NULL;
  hr = m_pDevice->CreateBuffer(&bdesc, NULL, &stageBuf);

  if(FAILED(hr))
  {
    RDCERR("Failed to create buffer %08x", hr);
    return empty;
  }

  D3D11_UNORDERED_ACCESS_VIEW_DESC uavdesc;
  uavdesc.Format = DXGI_FORMAT_UNKNOWN;
  uavdesc.Buffer.FirstElement = 0;
  uavdesc.Buffer.Flags = 0;
  uavdesc.Buffer.NumElements = overdrawLevels + 1;
  uavdesc.ViewDimension = D3D11_UAV_DIMENSION_BUFFER;

  ID3D11UnorderedAccessView *initialUAV = NULL;
  hr = m_pDevice->CreateUnorderedAccessView(initialBuf, &uavdesc, &initialUAV);

  if(FAILED(hr))
  {
    RDCERR("Failed to create buffer %08x", hr);
    return empty;
  }

  UINT zero = 0;
  m_pImmediateContext->ClearUnorderedAccessViewUint(initialUAV, &zero);

  UINT count = (UINT)-1;
  m_pImmediateContext->OMSetRenderTargetsAndUnorderedAccessViews(uavslot, &rtView, depthView,
                                                                 uavslot, 1, &initialUAV, &count);
  m_pImmediateContext->PSSetShader(extract, NULL, 0);

  SAFE_RELEASE(rtView);
  SAFE_RELEASE(depthView);

  m_WrappedDevice->ReplayLog(0, eventID, eReplay_OnlyDraw);

  m_pImmediateContext->CopyResource(stageBuf, initialBuf);

  D3D11_MAPPED_SUBRESOURCE mapped;
  hr = m_pImmediateContext->Map(stageBuf, 0, D3D11_MAP_READ, 0, &mapped);

  if(FAILED(hr))
  {
    RDCERR("Failed to map stage buff %08x", hr);
    return empty;
  }

  byte *initialData = new byte[bdesc.ByteWidth];
  memcpy(initialData, mapped.pData, bdesc.ByteWidth);

  m_pImmediateContext->Unmap(stageBuf, 0);

  SAFE_RELEASE(initialUAV);
  SAFE_RELEASE(initialBuf);
  SAFE_RELEASE(stageBuf);

  SAFE_RELEASE(extract);

  DebugHit *buf = (DebugHit *)initialData;

  if(buf[0].numHits == 0)
  {
    RDCLOG("No hit for this event");
    SAFE_DELETE_ARRAY(initialData);
    return empty;
  }

  // if we encounter multiple hits at our destination pixel co-ord (or any other) we
  // check to see if a specific primitive was requested (via primitive parameter not
  // being set to ~0U). If it was, debug that pixel, otherwise do a best-estimate
  // of which fragment was the last to successfully depth test and debug that, just by
  // checking if the depth test is ordered and picking the final fragment in the series

  // our debugging quad. Order is TL, TR, BL, BR
  State quad[4];

  // figure out the TL pixel's coords. Assume even top left (towards 0,0)
  // this isn't spec'd but is a reasonable assumption.
  int xTL = x & (~1);
  int yTL = y & (~1);

  // get the index of our desired pixel
  int destIdx = (x - xTL) + 2 * (y - yTL);

  vector<byte> cbufData[D3D11_COMMONSHADER_CONSTANT_BUFFER_API_SLOT_COUNT];

  for(int i = 0; i < D3D11_COMMONSHADER_CONSTANT_BUFFER_API_SLOT_COUNT; i++)
    if(rs->PS.ConstantBuffers[i])
      GetBufferData(rs->PS.ConstantBuffers[i], rs->PS.CBOffsets[i] * sizeof(Vec4f), 0, cbufData[i],
                    true);

  D3D11_COMPARISON_FUNC depthFunc = D3D11_COMPARISON_LESS;

  if(rs->OM.DepthStencilState)
  {
    D3D11_DEPTH_STENCIL_DESC desc;
    rs->OM.DepthStencilState->GetDesc(&desc);
    depthFunc = desc.DepthFunc;
  }

  DebugHit *winner = NULL;

  if(sample == ~0U)
    sample = 0;

  if(primitive != ~0U)
  {
    for(size_t i = 0; i < buf[0].numHits && i < overdrawLevels; i++)
    {
      DebugHit *hit = (DebugHit *)(initialData + i * structStride);

      if(hit->primitive == primitive && hit->sample == sample)
        winner = hit;
    }
  }

  if(winner == NULL)
  {
    for(size_t i = 0; i < buf[0].numHits && i < overdrawLevels; i++)
    {
      DebugHit *hit = (DebugHit *)(initialData + i * structStride);

      if(winner == NULL || (winner->sample != sample && hit->sample == sample) ||
         depthFunc == D3D11_COMPARISON_ALWAYS || depthFunc == D3D11_COMPARISON_NEVER ||
         depthFunc == D3D11_COMPARISON_NOT_EQUAL || depthFunc == D3D11_COMPARISON_EQUAL)
      {
        winner = hit;
        continue;
      }

      if((depthFunc == D3D11_COMPARISON_LESS && hit->depth < winner->depth) ||
         (depthFunc == D3D11_COMPARISON_LESS_EQUAL && hit->depth <= winner->depth) ||
         (depthFunc == D3D11_COMPARISON_GREATER && hit->depth > winner->depth) ||
         (depthFunc == D3D11_COMPARISON_GREATER_EQUAL && hit->depth >= winner->depth))
      {
        if(hit->sample == sample)
          winner = hit;
      }
    }
  }

  if(winner == NULL)
  {
    RDCLOG("Couldn't find any pixels that passed depth test at target co-ordinates");
    SAFE_DELETE_ARRAY(initialData);
    return empty;
  }

  ShaderDebugTrace traces[4];

  GlobalState global;
  CreateShaderGlobalState(global, dxbc, rs->OM.UAVStartSlot, rs->OM.UAVs, rs->PS.SRVs);

  {
    DebugHit *hit = winner;

    State initialState = CreateShaderDebugState(traces[destIdx], destIdx, dxbc, cbufData);

    rdctype::array<ShaderVariable> &ins = traces[destIdx].inputs;
    if(ins.count > 0 && !strcmp(ins[ins.count - 1].name.elems, "vCoverage"))
      ins[ins.count - 1].value.u.x = hit->coverage;

    initialState.semantics.coverage = hit->coverage;
    initialState.semantics.primID = hit->primitive;
    initialState.semantics.isFrontFace = hit->isFrontFace;

    uint32_t *data = &hit->rawdata;

    float *ddx = (float *)data;

    // ddx(SV_Position.x) MUST be 1.0
    if(*ddx != 1.0f)
    {
      RDCERR("Derivatives invalid");
      SAFE_DELETE_ARRAY(initialData);
      return empty;
    }

    data++;

    for(size_t i = 0; i < initialValues.size(); i++)
    {
      int32_t *rawout = NULL;

      if(initialValues[i].reg >= 0)
      {
        ShaderVariable &invar = traces[destIdx].inputs[initialValues[i].reg];

        if(initialValues[i].sysattribute == eAttr_PrimitiveIndex)
        {
          invar.value.u.x = hit->primitive;
        }
        else if(initialValues[i].sysattribute == eAttr_MSAASampleIndex)
        {
          invar.value.u.x = hit->sample;
        }
        else if(initialValues[i].sysattribute == eAttr_MSAACoverage)
        {
          invar.value.u.x = hit->coverage;
        }
        else if(initialValues[i].sysattribute == eAttr_IsFrontFace)
        {
          invar.value.u.x = hit->isFrontFace ? ~0U : 0;
        }
        else
        {
          rawout = &invar.value.iv[initialValues[i].elem];

          memcpy(rawout, data, initialValues[i].numwords * 4);
        }
      }

      if(initialValues[i].included)
        data += initialValues[i].numwords;
    }

    for(int i = 0; i < 4; i++)
    {
      if(i != destIdx)
        traces[i] = traces[destIdx];
      quad[i] = initialState;
      quad[i].SetTrace(i, &traces[i]);
      if(i != destIdx)
        quad[i].SetHelper();
    }

    // We make the assumption that the coarse derivatives are
    // generated from (0,0) in the quad, and fine derivatives
    // are generated from the destination index and its
    // neighbours in X and Y.
    // This isn't spec'd but we must assume something and this
    // will hopefully get us closest to reproducing actual
    // results.
    //
    // For debugging, we need members of the quad to be able
    // to generate coarse and fine derivatives.
    //
    // For (0,0) we only need the coarse derivatives to get
    // our neighbours (1,0) and (0,1) which will give us
    // coarse and fine derivatives being identical.
    //
    // For the others we will need to use a combination of
    // coarse and fine derivatives to get the diagonal element
    // in the quad. E.g. for (1,1):
    //
    // (1,0) = (1,1) - ddx_fine
    // (0,1) = (1,1) - ddy_fine
    // (0,0) = (1,1) - ddy_fine - ddx_coarse
    //
    // This only works if coarse and fine are calculated as we
    // are assuming.

    ddx = (float *)data;

    for(size_t i = 0; i < initialValues.size(); i++)
    {
      if(!initialValues[i].included)
        continue;

      if(initialValues[i].reg >= 0)
      {
        if(destIdx == 0)
        {
          for(int w = 0; w < initialValues[i].numwords; w++)
          {
            traces[1].inputs[initialValues[i].reg].value.fv[initialValues[i].elem + w] += ddx[w];
            traces[3].inputs[initialValues[i].reg].value.fv[initialValues[i].elem + w] += ddx[w];
          }
        }
        else if(destIdx == 1)
        {
          for(int w = 0; w < initialValues[i].numwords; w++)
          {
            traces[0].inputs[initialValues[i].reg].value.fv[initialValues[i].elem + w] -= ddx[w];
            traces[2].inputs[initialValues[i].reg].value.fv[initialValues[i].elem + w] -= ddx[w];
          }
        }
        else if(destIdx == 2)
        {
          for(int w = 0; w < initialValues[i].numwords; w++)
          {
            traces[1].inputs[initialValues[i].reg].value.fv[initialValues[i].elem + w] += ddx[w];
          }
        }
        else if(destIdx == 3)
        {
          for(int w = 0; w < initialValues[i].numwords; w++)
          {
            traces[0].inputs[initialValues[i].reg].value.fv[initialValues[i].elem + w] -= ddx[w];
          }
        }
      }

      ddx += initialValues[i].numwords;
    }

    float *ddy = ddx;

    for(size_t i = 0; i < initialValues.size(); i++)
    {
      if(!initialValues[i].included)
        continue;

      if(initialValues[i].reg >= 0)
      {
        if(destIdx == 0)
        {
          for(int w = 0; w < initialValues[i].numwords; w++)
          {
            traces[2].inputs[initialValues[i].reg].value.fv[initialValues[i].elem + w] += ddy[w];
            traces[3].inputs[initialValues[i].reg].value.fv[initialValues[i].elem + w] += ddy[w];
          }
        }
        else if(destIdx == 1)
        {
          for(int w = 0; w < initialValues[i].numwords; w++)
          {
            traces[2].inputs[initialValues[i].reg].value.fv[initialValues[i].elem + w] += ddy[w];
          }
        }
        else if(destIdx == 2)
        {
          for(int w = 0; w < initialValues[i].numwords; w++)
          {
            traces[0].inputs[initialValues[i].reg].value.fv[initialValues[i].elem + w] -= ddy[w];
            traces[1].inputs[initialValues[i].reg].value.fv[initialValues[i].elem + w] -= ddy[w];
          }
        }
      }

      ddy += initialValues[i].numwords;
    }

    float *ddxfine = ddy;

    for(size_t i = 0; i < initialValues.size(); i++)
    {
      if(!initialValues[i].included)
        continue;

      if(initialValues[i].reg >= 0)
      {
        if(destIdx == 2)
        {
          for(int w = 0; w < initialValues[i].numwords; w++)
          {
            traces[3].inputs[initialValues[i].reg].value.fv[initialValues[i].elem + w] += ddxfine[w];
          }
        }
        else if(destIdx == 3)
        {
          for(int w = 0; w < initialValues[i].numwords; w++)
          {
            traces[2].inputs[initialValues[i].reg].value.fv[initialValues[i].elem + w] -= ddxfine[w];
          }
        }
      }

      ddxfine += initialValues[i].numwords;
    }

    float *ddyfine = ddxfine;

    for(size_t i = 0; i < initialValues.size(); i++)
    {
      if(!initialValues[i].included)
        continue;

      if(initialValues[i].reg >= 0)
      {
        if(destIdx == 1)
        {
          for(int w = 0; w < initialValues[i].numwords; w++)
          {
            traces[3].inputs[initialValues[i].reg].value.fv[initialValues[i].elem + w] += ddyfine[w];
          }
        }
        else if(destIdx == 3)
        {
          for(int w = 0; w < initialValues[i].numwords; w++)
          {
            traces[1].inputs[initialValues[i].reg].value.fv[initialValues[i].elem + w] -= ddyfine[w];
            traces[0].inputs[initialValues[i].reg].value.fv[initialValues[i].elem + w] -= ddyfine[w];
          }
        }
      }

      ddyfine += initialValues[i].numwords;
    }
  }

  SAFE_DELETE_ARRAY(initialData);

  vector<ShaderDebugState> states;

  states.push_back((State)quad[destIdx]);

  // ping pong between so that we can have 'current' quad to update into new one
  State quad2[4];

  State *curquad = quad;
  State *newquad = quad2;

  // marks any threads stalled waiting for others to catch up
  bool activeMask[4] = {true, true, true, true};

  int cycleCounter = 0;

  // simulate lockstep until all threads are finished
  bool finished = true;
  do
  {
    for(size_t i = 0; i < 4; i++)
    {
      if(activeMask[i])
        newquad[i] = curquad[i].GetNext(global, curquad);
      else
        newquad[i] = curquad[i];
    }

    State *a = curquad;
    curquad = newquad;
    newquad = a;

    // if our destination quad is paused don't record multiple identical states.
    if(activeMask[destIdx])
      states.push_back((State)curquad[destIdx]);

    // we need to make sure that control flow which converges stays in lockstep so that
    // derivatives are still valid. While diverged, we don't have to keep threads in lockstep
    // since using derivatives is invalid.

    // Threads diverge either in ifs, loops, or switches. Due to the nature of the bytecode,
    // all threads *must* pass through the same exit instruction for each, there's no jumping
    // around with gotos. Note also for the same reason, the only time threads are on earlier
    // instructions is if they are still catching up to a thread that has exited the control
    // flow.

    // So the scheme is as follows:
    // * If all threads have the same nextInstruction, just continue we are still in lockstep.
    // * If threads are out of lockstep, find any thread which has nextInstruction pointing
    //   immediately *after* an ENDIF, ENDLOOP or ENDSWITCH. Pointing directly at one is not
    //   an indication the thread is done, as the next step for an ENDLOOP will jump back to
    //   the matching LOOP and continue iterating.
    // * Pause any thread matching the above until all threads are pointing to the same
    //   instruction. By the assumption above, all threads will eventually pass through this
    //   terminating instruction so we just pause any other threads and don't do anything
    //   until the control flow has converged and we can continue stepping in lockstep.

    // mark all threads as active again.
    // if we've converged, or we were never diverged, this keeps everything ticking
    activeMask[0] = activeMask[1] = activeMask[2] = activeMask[3] = true;

    if(curquad[0].nextInstruction != curquad[1].nextInstruction ||
       curquad[0].nextInstruction != curquad[2].nextInstruction ||
       curquad[0].nextInstruction != curquad[3].nextInstruction)
    {
      // this isn't *perfect* but it will still eventually continue. We look for the most
      // advanced thread, and check to see if it's just finished a control flow. If it has
      // then we assume it's at the convergence point and wait for every other thread to
      // catch up, pausing any threads that reach the convergence point before others.

      // Note this might mean we don't have any threads paused even within divergent flow.
      // This is fine and all we care about is pausing to make sure threads don't run ahead
      // into code that should be lockstep. We don't care at all about what they do within
      // the code that is divergent.

      // The reason this isn't perfect is that the most advanced thread could be on an
      // inner loop or inner if, not the convergence point, and we could be pausing it
      // fruitlessly. Worse still - it could be on a branch none of the other threads will
      // take so they will never reach that exact instruction.
      // But we know that all threads will eventually go through the convergence point, so
      // even in that worst case if we didn't pick the right waiting point, another thread
      // will overtake and become the new most advanced thread and the previous waiting
      // thread will resume. So in this case we caused a thread to wait more than it should
      // have but that's not a big deal as it's within divergent flow so they don't have to
      // stay in lockstep. Also if all threads will eventually pass that point we picked,
      // we just waited to converge even in technically divergent code which is also
      // harmless.

      // Phew!

      uint32_t convergencePoint = 0;

      // find which thread is most advanced
      for(size_t i = 0; i < 4; i++)
        if(curquad[i].nextInstruction > convergencePoint)
          convergencePoint = curquad[i].nextInstruction;

      if(convergencePoint > 0)
      {
        OpcodeType op = dxbc->GetInstruction(convergencePoint - 1).operation;

        // if the most advnaced thread hasn't just finished control flow, then all
        // threads are still running, so don't converge
        if(op != OPCODE_ENDIF && op != OPCODE_ENDLOOP && op != OPCODE_ENDSWITCH)
          convergencePoint = 0;
      }

      // pause any threads at that instruction (could be none)
      for(size_t i = 0; i < 4; i++)
        if(curquad[i].nextInstruction == convergencePoint)
          activeMask[i] = false;
    }

    finished = curquad[destIdx].Finished();

    cycleCounter++;

    if(cycleCounter == SHADER_DEBUG_WARN_THRESHOLD)
    {
      if(PromptDebugTimeout(DXBC::TYPE_VERTEX, cycleCounter))
        break;
    }
  } while(!finished);

  traces[destIdx].states = states;

  return traces[destIdx];
}

ShaderDebugTrace D3D11DebugManager::DebugThread(uint32_t eventID, uint32_t groupid[3],
                                                uint32_t threadid[3])
{
  using namespace DXBC;
  using namespace ShaderDebug;

  ShaderDebugTrace empty;

  m_WrappedDevice->ReplayLog(0, eventID, eReplay_WithoutDraw);

  ID3D11ComputeShader *stateCS = NULL;
  m_WrappedContext->CSGetShader(&stateCS, NULL, NULL);

  WrappedID3D11Shader<ID3D11ComputeShader> *cs = (WrappedID3D11Shader<ID3D11ComputeShader> *)stateCS;

  SAFE_RELEASE(stateCS);

  if(!cs)
    return empty;

  DXBCFile *dxbc = cs->GetDXBC();

  if(!dxbc)
    return empty;

  D3D11RenderState *rs = m_WrappedContext->GetCurrentPipelineState();

  vector<byte> cbufData[D3D11_COMMONSHADER_CONSTANT_BUFFER_API_SLOT_COUNT];

  for(int i = 0; i < D3D11_COMMONSHADER_CONSTANT_BUFFER_API_SLOT_COUNT; i++)
    if(rs->CS.ConstantBuffers[i])
      GetBufferData(rs->CS.ConstantBuffers[i], rs->CS.CBOffsets[i] * sizeof(Vec4f), 0, cbufData[i],
                    true);

  ShaderDebugTrace ret;

  GlobalState global;
  CreateShaderGlobalState(global, dxbc, 0, rs->CSUAVs, rs->CS.SRVs);
  State initialState = CreateShaderDebugState(ret, -1, dxbc, cbufData);

  for(int i = 0; i < 3; i++)
  {
    initialState.semantics.GroupID[i] = groupid[i];
    initialState.semantics.ThreadID[i] = threadid[i];
  }

  vector<ShaderDebugState> states;

  states.push_back((State)initialState);

  for(int cycleCounter = 0;; cycleCounter++)
  {
    if(initialState.Finished())
      break;

    initialState = initialState.GetNext(global, NULL);

    states.push_back((State)initialState);

    if(cycleCounter == SHADER_DEBUG_WARN_THRESHOLD)
    {
      if(PromptDebugTimeout(DXBC::TYPE_VERTEX, cycleCounter))
        break;
    }
  }

  ret.states = states;

  return ret;
}

uint32_t D3D11DebugManager::PickVertex(uint32_t eventID, const MeshDisplay &cfg, uint32_t x,
                                       uint32_t y)
{
  if(cfg.position.numVerts == 0)
    return ~0U;

  D3D11RenderStateTracker tracker(m_WrappedContext);

  struct MeshPickData
  {
    Vec3f RayPos;
    uint32_t PickIdx;

    Vec3f RayDir;
    uint32_t PickNumVerts;

    Vec2f PickCoords;
    Vec2f PickViewport;

    uint32_t MeshMode;
    uint32_t PickUnproject;
    Vec2f Padding;

    Matrix4f PickMVP;

  } cbuf;

  cbuf.PickCoords = Vec2f((float)x, (float)y);
  cbuf.PickViewport = Vec2f((float)GetWidth(), (float)GetHeight());
  cbuf.PickIdx = cfg.position.idxByteWidth ? 1 : 0;
  cbuf.PickNumVerts = cfg.position.numVerts;
  cbuf.PickUnproject = cfg.position.unproject ? 1 : 0;

  Matrix4f projMat =
      Matrix4f::Perspective(90.0f, 0.1f, 100000.0f, float(GetWidth()) / float(GetHeight()));

  Matrix4f camMat = cfg.cam ? cfg.cam->GetMatrix() : Matrix4f::Identity();

  Matrix4f pickMVP = projMat.Mul(camMat);

  ResourceFormat resFmt;
  resFmt.compByteWidth = cfg.position.compByteWidth;
  resFmt.compCount = cfg.position.compCount;
  resFmt.compType = cfg.position.compType;
  resFmt.special = false;
  if(cfg.position.specialFormat != eSpecial_Unknown)
  {
    resFmt.special = true;
    resFmt.specialFormat = cfg.position.specialFormat;
  }

  Matrix4f pickMVPProj;
  if(cfg.position.unproject)
  {
    // the derivation of the projection matrix might not be right (hell, it could be an
    // orthographic projection). But it'll be close enough likely.
    Matrix4f guessProj =
        Matrix4f::Perspective(cfg.fov, cfg.position.nearPlane, cfg.position.farPlane, cfg.aspect);

    if(cfg.ortho)
      guessProj = Matrix4f::Orthographic(cfg.position.nearPlane, cfg.position.farPlane);

    pickMVPProj = projMat.Mul(camMat.Mul(guessProj.Inverse()));
  }

  Vec3f rayPos;
  Vec3f rayDir;
  // convert mouse pos to world space ray
  {
    Matrix4f inversePickMVP = pickMVP.Inverse();

    float pickX = ((float)x) / ((float)GetWidth());
    float pickXCanonical = RDCLERP(-1.0f, 1.0f, pickX);

    float pickY = ((float)y) / ((float)GetHeight());
    // flip the Y axis
    float pickYCanonical = RDCLERP(1.0f, -1.0f, pickY);

    Vec3f cameraToWorldNearPosition =
        inversePickMVP.Transform(Vec3f(pickXCanonical, pickYCanonical, -1), 1);

    Vec3f cameraToWorldFarPosition =
        inversePickMVP.Transform(Vec3f(pickXCanonical, pickYCanonical, 1), 1);

    Vec3f testDir = (cameraToWorldFarPosition - cameraToWorldNearPosition);
    testDir.Normalise();

    /* Calculate the ray direction first in the regular way (above), so we can use the
    the output for testing if the ray we are picking is negative or not. This is similar
    to checking against the forward direction of the camera, but more robust
    */
    if(cfg.position.unproject)
    {
      Matrix4f inversePickMVPGuess = pickMVPProj.Inverse();

      Vec3f nearPosProj = inversePickMVPGuess.Transform(Vec3f(pickXCanonical, pickYCanonical, -1), 1);

      Vec3f farPosProj = inversePickMVPGuess.Transform(Vec3f(pickXCanonical, pickYCanonical, 1), 1);

      rayDir = (farPosProj - nearPosProj);
      rayDir.Normalise();

      if(testDir.z < 0)
      {
        rayDir = -rayDir;
      }
      rayPos = nearPosProj;
    }
    else
    {
      rayDir = testDir;
      rayPos = cameraToWorldNearPosition;
    }
  }

  cbuf.RayPos = rayPos;
  cbuf.RayDir = rayDir;

  cbuf.PickMVP = cfg.position.unproject ? pickMVPProj : pickMVP;

  bool isTriangleMesh = true;
  switch(cfg.position.topo)
  {
    case eTopology_TriangleList:
    {
      cbuf.MeshMode = MESH_TRIANGLE_LIST;
      break;
    };
    case eTopology_TriangleStrip:
    {
      cbuf.MeshMode = MESH_TRIANGLE_STRIP;
      break;
    };
    case eTopology_TriangleList_Adj:
    {
      cbuf.MeshMode = MESH_TRIANGLE_LIST_ADJ;
      break;
    };
    case eTopology_TriangleStrip_Adj:
    {
      cbuf.MeshMode = MESH_TRIANGLE_STRIP_ADJ;
      break;
    };
    default:    // points, lines, patchlists, unknown
    {
      cbuf.MeshMode = MESH_OTHER;
      isTriangleMesh = false;
    };
  }

  ID3D11Buffer *vb = NULL, *ib = NULL;
  DXGI_FORMAT ifmt = cfg.position.idxByteWidth == 4 ? DXGI_FORMAT_R32_UINT : DXGI_FORMAT_R16_UINT;

  {
    auto it = WrappedID3D11Buffer::m_BufferList.find(cfg.position.buf);

    if(it != WrappedID3D11Buffer::m_BufferList.end())
      vb = UNWRAP(WrappedID3D11Buffer, it->second.m_Buffer);

    it = WrappedID3D11Buffer::m_BufferList.find(cfg.position.idxbuf);

    if(it != WrappedID3D11Buffer::m_BufferList.end())
      ib = UNWRAP(WrappedID3D11Buffer, it->second.m_Buffer);
  }

  HRESULT hr = S_OK;

  // most IB/VBs will not be available as SRVs. So, we copy into our own buffers.
  // In the case of VB we also tightly pack and unpack the data. IB can just be
  // read as R16 or R32 via the SRV so it is just a straight copy

  if(cfg.position.idxByteWidth)
  {
    // resize up on demand
    if(m_DebugRender.PickIBBuf == NULL ||
       m_DebugRender.PickIBSize < cfg.position.numVerts * cfg.position.idxByteWidth)
    {
      SAFE_RELEASE(m_DebugRender.PickIBBuf);
      SAFE_RELEASE(m_DebugRender.PickIBSRV);

      D3D11_BUFFER_DESC desc = {cfg.position.numVerts * cfg.position.idxByteWidth,
                                D3D11_USAGE_DEFAULT,
                                D3D11_BIND_SHADER_RESOURCE,
                                0,
                                0,
                                0};

      m_DebugRender.PickIBSize = cfg.position.numVerts * cfg.position.idxByteWidth;

      hr = m_pDevice->CreateBuffer(&desc, NULL, &m_DebugRender.PickIBBuf);

      if(FAILED(hr))
      {
        RDCERR("Failed to create PickIBBuf %08x", hr);
        return ~0U;
      }

      D3D11_SHADER_RESOURCE_VIEW_DESC sdesc;
      sdesc.ViewDimension = D3D11_SRV_DIMENSION_BUFFER;
      sdesc.Format = ifmt;
      sdesc.Buffer.FirstElement = 0;
      sdesc.Buffer.NumElements = cfg.position.numVerts;

      hr = m_pDevice->CreateShaderResourceView(m_DebugRender.PickIBBuf, &sdesc,
                                               &m_DebugRender.PickIBSRV);

      if(FAILED(hr))
      {
        SAFE_RELEASE(m_DebugRender.PickIBBuf);
        RDCERR("Failed to create PickIBSRV %08x", hr);
        return ~0U;
      }
    }

    // copy index data as-is, the view format will take care of the rest

    RDCASSERT(cfg.position.idxoffs < 0xffffffff);

    D3D11_BOX box;
    box.front = 0;
    box.back = 1;
    box.left = (uint32_t)cfg.position.idxoffs;
    box.right = (uint32_t)cfg.position.idxoffs + cfg.position.numVerts * cfg.position.idxByteWidth;
    box.top = 0;
    box.bottom = 1;

    m_pImmediateContext->CopySubresourceRegion(m_DebugRender.PickIBBuf, 0, 0, 0, 0, ib, 0, &box);
  }

  if(m_DebugRender.PickVBBuf == NULL ||
     m_DebugRender.PickVBSize < cfg.position.numVerts * sizeof(Vec4f))
  {
    SAFE_RELEASE(m_DebugRender.PickVBBuf);
    SAFE_RELEASE(m_DebugRender.PickVBSRV);

    D3D11_BUFFER_DESC desc = {cfg.position.numVerts * sizeof(Vec4f),
                              D3D11_USAGE_DEFAULT,
                              D3D11_BIND_SHADER_RESOURCE,
                              0,
                              0,
                              0};

    m_DebugRender.PickVBSize = cfg.position.numVerts * sizeof(Vec4f);

    hr = m_pDevice->CreateBuffer(&desc, NULL, &m_DebugRender.PickVBBuf);

    if(FAILED(hr))
    {
      RDCERR("Failed to create PickVBBuf %08x", hr);
      return ~0U;
    }

    D3D11_SHADER_RESOURCE_VIEW_DESC sdesc;
    sdesc.ViewDimension = D3D11_SRV_DIMENSION_BUFFER;
    sdesc.Format = DXGI_FORMAT_R32G32B32A32_FLOAT;
    sdesc.Buffer.FirstElement = 0;
    sdesc.Buffer.NumElements = cfg.position.numVerts;

    hr = m_pDevice->CreateShaderResourceView(m_DebugRender.PickVBBuf, &sdesc,
                                             &m_DebugRender.PickVBSRV);

    if(FAILED(hr))
    {
      SAFE_RELEASE(m_DebugRender.PickVBBuf);
      RDCERR("Failed to create PickVBSRV %08x", hr);
      return ~0U;
    }
  }

  // unpack and linearise the data
  {
    FloatVector *vbData = new FloatVector[cfg.position.numVerts];

    vector<byte> oldData;
    GetBufferData(vb, cfg.position.offset, 0, oldData, false);

    byte *data = &oldData[0];
    byte *dataEnd = data + oldData.size();

    bool valid;

    for(uint32_t i = 0; i < cfg.position.numVerts; i++)
      vbData[i] = InterpretVertex(data, i, cfg, dataEnd, false, valid);

    m_pImmediateContext->UpdateSubresource(m_DebugRender.PickVBBuf, 0, NULL, vbData, sizeof(Vec4f),
                                           sizeof(Vec4f));

    delete[] vbData;
  }

  ID3D11ShaderResourceView *srvs[2] = {m_DebugRender.PickIBSRV, m_DebugRender.PickVBSRV};

  ID3D11Buffer *buf = MakeCBuffer(&cbuf, sizeof(cbuf));

  m_pImmediateContext->CSSetConstantBuffers(0, 1, &buf);

  m_pImmediateContext->CSSetShaderResources(0, 2, srvs);

  UINT reset = 0;
  m_pImmediateContext->CSSetUnorderedAccessViews(0, 1, &m_DebugRender.PickResultUAV, &reset);

  m_pImmediateContext->CSSetShader(m_DebugRender.MeshPickCS, NULL, 0);

  m_pImmediateContext->Dispatch(cfg.position.numVerts / 1024 + 1, 1, 1);

  m_pImmediateContext->CopyStructureCount(m_DebugRender.histogramBuff, 0,
                                          m_DebugRender.PickResultUAV);

  vector<byte> results;
  GetBufferData(m_DebugRender.histogramBuff, 0, 0, results, false);

  uint32_t numResults = *(uint32_t *)&results[0];

  if(numResults > 0)
  {
    if(isTriangleMesh)
    {
      struct PickResult
      {
        uint32_t vertid;
        Vec3f intersectionPoint;
      };

      GetBufferData(m_DebugRender.PickResultBuf, 0, 0, results, false);

      PickResult *pickResults = (PickResult *)&results[0];

      PickResult *closest = pickResults;

      // distance from raycast hit to nearest worldspace position of the mouse
      float closestPickDistance = (closest->intersectionPoint - rayPos).Length();

      // min with size of results buffer to protect against overflows
      for(uint32_t i = 1; i < RDCMIN((uint32_t)DebugRenderData::maxMeshPicks, numResults); i++)
      {
        float pickDistance = (pickResults[i].intersectionPoint - rayPos).Length();
        if(pickDistance < closestPickDistance)
        {
          closest = pickResults + i;
        }
      }

      return closest->vertid;
    }
    else
    {
      struct PickResult
      {
        uint32_t vertid;
        uint32_t idx;
        float len;
        float depth;
      };

      GetBufferData(m_DebugRender.PickResultBuf, 0, 0, results, false);

      PickResult *pickResults = (PickResult *)&results[0];

      PickResult *closest = pickResults;

      // min with size of results buffer to protect against overflows
      for(uint32_t i = 1; i < RDCMIN((uint32_t)DebugRenderData::maxMeshPicks, numResults); i++)
      {
        // We need to keep the picking order consistent in the face
        // of random buffer appends, when multiple vertices have the
        // identical position (e.g. if UVs or normals are different).
        //
        // We could do something to try and disambiguate, but it's
        // never going to be intuitive, it's just going to flicker
        // confusingly.
        if(pickResults[i].len < closest->len ||
           (pickResults[i].len == closest->len && pickResults[i].depth < closest->depth) ||
           (pickResults[i].len == closest->len && pickResults[i].depth == closest->depth &&
            pickResults[i].vertid < closest->vertid))
          closest = pickResults + i;
      }

      return closest->vertid;
    }
  }

  return ~0U;
}

void D3D11DebugManager::PickPixel(ResourceId texture, uint32_t x, uint32_t y, uint32_t sliceFace,
                                  uint32_t mip, uint32_t sample, FormatComponentType typeHint,
                                  float pixel[4])
{
  m_pImmediateContext->OMSetRenderTargets(1, &m_DebugRender.PickPixelRT, NULL);

  float color[4] = {0.0f, 0.0f, 0.0f, 0.0f};

  m_pImmediateContext->ClearRenderTargetView(m_DebugRender.PickPixelRT, color);

  D3D11_VIEWPORT viewport;
  RDCEraseEl(viewport);

  int oldW = GetWidth(), oldH = GetHeight();

  SetOutputDimensions(100, 100);

  viewport.TopLeftX = 0;
  viewport.TopLeftY = 0;
  viewport.Width = 100;
  viewport.Height = 100;

  m_pImmediateContext->RSSetViewports(1, &viewport);

  {
    TextureDisplay texDisplay;

    texDisplay.Red = texDisplay.Green = texDisplay.Blue = texDisplay.Alpha = true;
    texDisplay.HDRMul = -1.0f;
    texDisplay.linearDisplayAsGamma = true;
    texDisplay.FlipY = false;
    texDisplay.mip = mip;
    texDisplay.sampleIdx = sample;
    texDisplay.CustomShader = ResourceId();
    texDisplay.sliceFace = sliceFace;
    texDisplay.rangemin = 0.0f;
    texDisplay.rangemax = 1.0f;
    texDisplay.scale = 1.0f;
    texDisplay.texid = texture;
    texDisplay.typeHint = typeHint;
    texDisplay.rawoutput = true;
    texDisplay.offx = -float(x);
    texDisplay.offy = -float(y);

    RenderTexture(texDisplay, false);
  }

  D3D11_BOX box;
  box.front = 0;
  box.back = 1;
  box.left = 0;
  box.right = 1;
  box.top = 0;
  box.bottom = 1;

  ID3D11Resource *res = NULL;
  m_DebugRender.PickPixelRT->GetResource(&res);

  m_pImmediateContext->CopySubresourceRegion(m_DebugRender.PickPixelStageTex, 0, 0, 0, 0, res, 0,
                                             &box);

  SAFE_RELEASE(res);

  D3D11_MAPPED_SUBRESOURCE mapped;
  mapped.pData = NULL;
  HRESULT hr =
      m_pImmediateContext->Map(m_DebugRender.PickPixelStageTex, 0, D3D11_MAP_READ, 0, &mapped);

  if(FAILED(hr))
  {
    RDCERR("Failed to map stage buff %08x", hr);
  }

  float *pix = (float *)mapped.pData;

  if(pix == NULL)
  {
    RDCERR("Failed to map pick-pixel staging texture.");
  }
  else
  {
    pixel[0] = pix[0];
    pixel[1] = pix[1];
    pixel[2] = pix[2];
    pixel[3] = pix[3];
  }

  SetOutputDimensions(oldW, oldH);

  m_pImmediateContext->Unmap(m_DebugRender.PickPixelStageTex, 0);
}

byte *D3D11DebugManager::GetTextureData(ResourceId tex, uint32_t arrayIdx, uint32_t mip,
                                        const GetTextureDataParams &params, size_t &dataSize)
{
  ID3D11Resource *dummyTex = NULL;

  uint32_t subresource = 0;
  uint32_t mips = 0;

  dataSize = 0;
  size_t bytesize = 0;

  if(WrappedID3D11Texture1D::m_TextureList.find(tex) != WrappedID3D11Texture1D::m_TextureList.end())
  {
    WrappedID3D11Texture1D *wrapTex =
        (WrappedID3D11Texture1D *)WrappedID3D11Texture1D::m_TextureList[tex].m_Texture;

    D3D11_TEXTURE1D_DESC desc = {0};
    wrapTex->GetDesc(&desc);

    desc.BindFlags = 0;
    desc.CPUAccessFlags = D3D11_CPU_ACCESS_READ;
    desc.MiscFlags = 0;
    desc.Usage = D3D11_USAGE_STAGING;

    ID3D11Texture1D *d = NULL;

    mips = desc.MipLevels ? desc.MipLevels : CalcNumMips(desc.Width, 1, 1);

    if(mip >= mips || arrayIdx >= desc.ArraySize)
      return NULL;

    if(params.remap)
    {
      RDCASSERT(params.remap == eRemap_RGBA8);

      desc.Format =
          IsSRGBFormat(desc.Format) ? DXGI_FORMAT_R8G8B8A8_UNORM_SRGB : DXGI_FORMAT_R8G8B8A8_UNORM;
      desc.ArraySize = 1;
    }

    subresource = arrayIdx * mips + mip;

    HRESULT hr = m_WrappedDevice->CreateTexture1D(&desc, NULL, &d);

    dummyTex = d;

    if(FAILED(hr))
    {
      RDCERR("Couldn't create staging texture to retrieve data. %08x", hr);
      return NULL;
    }

    bytesize = GetByteSize(desc.Width, 1, 1, desc.Format, mip);

    if(params.remap)
    {
      RDCASSERT(params.remap == eRemap_RGBA8);

      subresource = mip;

      desc.CPUAccessFlags = 0;
      desc.Usage = D3D11_USAGE_DEFAULT;
      desc.BindFlags = D3D11_BIND_RENDER_TARGET;

      ID3D11Texture1D *rtTex = NULL;

      hr = m_WrappedDevice->CreateTexture1D(&desc, NULL, &rtTex);

      if(FAILED(hr))
      {
        RDCERR("Couldn't create target texture to downcast texture. %08x", hr);
        SAFE_RELEASE(d);
        return NULL;
      }

      D3D11_RENDER_TARGET_VIEW_DESC rtvDesc;
      rtvDesc.ViewDimension = D3D11_RTV_DIMENSION_TEXTURE1D;
      rtvDesc.Format = desc.Format;
      rtvDesc.Texture1D.MipSlice = mip;

      ID3D11RenderTargetView *wrappedrtv = NULL;
      hr = m_WrappedDevice->CreateRenderTargetView(rtTex, &rtvDesc, &wrappedrtv);
      if(FAILED(hr))
      {
        RDCERR("Couldn't create target rtv to downcast texture. %08x", hr);
        SAFE_RELEASE(d);
        SAFE_RELEASE(rtTex);
        return NULL;
      }

      ID3D11RenderTargetView *rtv = UNWRAP(WrappedID3D11RenderTargetView1, wrappedrtv);

      m_pImmediateContext->OMSetRenderTargets(1, &rtv, NULL);
      float color[4] = {0.0f, 0.0f, 0.0f, 0.0f};
      m_pImmediateContext->ClearRenderTargetView(rtv, color);

      D3D11_VIEWPORT viewport = {0, 0, (float)(desc.Width >> mip), 1.0f, 0.0f, 1.0f};

      int oldW = GetWidth(), oldH = GetHeight();
      SetOutputDimensions(desc.Width, 1);
      m_pImmediateContext->RSSetViewports(1, &viewport);

      {
        TextureDisplay texDisplay;

        texDisplay.Red = texDisplay.Green = texDisplay.Blue = texDisplay.Alpha = true;
        texDisplay.HDRMul = -1.0f;
        texDisplay.linearDisplayAsGamma = false;
        texDisplay.overlay = eTexOverlay_None;
        texDisplay.FlipY = false;
        texDisplay.mip = mip;
        texDisplay.sampleIdx = 0;
        texDisplay.CustomShader = ResourceId();
        texDisplay.sliceFace = arrayIdx;
        texDisplay.rangemin = params.blackPoint;
        texDisplay.rangemax = params.whitePoint;
        texDisplay.scale = 1.0f;
        texDisplay.texid = tex;
        texDisplay.typeHint = params.typeHint;
        texDisplay.rawoutput = false;
        texDisplay.offx = 0;
        texDisplay.offy = 0;

        RenderTexture(texDisplay, false);
      }

      SetOutputDimensions(oldW, oldH);

      m_pImmediateContext->CopyResource(UNWRAP(WrappedID3D11Texture1D, d),
                                        UNWRAP(WrappedID3D11Texture1D, rtTex));
      SAFE_RELEASE(rtTex);

      SAFE_RELEASE(wrappedrtv);
    }
    else
    {
      m_pImmediateContext->CopyResource(UNWRAP(WrappedID3D11Texture1D, d), wrapTex->GetReal());
    }
  }
  else if(WrappedID3D11Texture2D1::m_TextureList.find(tex) !=
          WrappedID3D11Texture2D1::m_TextureList.end())
  {
    WrappedID3D11Texture2D1 *wrapTex =
        (WrappedID3D11Texture2D1 *)WrappedID3D11Texture2D1::m_TextureList[tex].m_Texture;

    D3D11_TEXTURE2D_DESC desc = {0};
    wrapTex->GetDesc(&desc);

    desc.BindFlags = 0;
    desc.CPUAccessFlags = D3D11_CPU_ACCESS_READ;
    desc.MiscFlags = 0;
    desc.Usage = D3D11_USAGE_STAGING;

    bool wasms = false;

    if(desc.SampleDesc.Count > 1)
    {
      desc.ArraySize *= desc.SampleDesc.Count;
      desc.SampleDesc.Count = 1;
      desc.SampleDesc.Quality = 0;

      wasms = true;
    }

    ID3D11Texture2D *d = NULL;

    mips = desc.MipLevels ? desc.MipLevels : CalcNumMips(desc.Width, desc.Height, 1);

    if(mip >= mips || arrayIdx >= desc.ArraySize)
      return NULL;

    if(params.remap)
    {
      RDCASSERT(params.remap == eRemap_RGBA8);

      desc.Format =
          IsSRGBFormat(desc.Format) ? DXGI_FORMAT_R8G8B8A8_UNORM_SRGB : DXGI_FORMAT_R8G8B8A8_UNORM;
      desc.ArraySize = 1;
    }

    subresource = arrayIdx * mips + mip;

    HRESULT hr = m_WrappedDevice->CreateTexture2D(&desc, NULL, &d);

    dummyTex = d;

    if(FAILED(hr))
    {
      RDCERR("Couldn't create staging texture to retrieve data. %08x", hr);
      return NULL;
    }

    bytesize = GetByteSize(desc.Width, desc.Height, 1, desc.Format, mip);

    if(params.remap)
    {
      RDCASSERT(params.remap == eRemap_RGBA8);

      subresource = mip;

      desc.CPUAccessFlags = 0;
      desc.Usage = D3D11_USAGE_DEFAULT;
      desc.BindFlags = D3D11_BIND_RENDER_TARGET;

      ID3D11Texture2D *rtTex = NULL;

      hr = m_WrappedDevice->CreateTexture2D(&desc, NULL, &rtTex);

      if(FAILED(hr))
      {
        RDCERR("Couldn't create target texture to downcast texture. %08x", hr);
        SAFE_RELEASE(d);
        return NULL;
      }

      D3D11_RENDER_TARGET_VIEW_DESC rtvDesc;
      rtvDesc.ViewDimension = D3D11_RTV_DIMENSION_TEXTURE2D;
      rtvDesc.Format = desc.Format;
      rtvDesc.Texture2D.MipSlice = mip;

      ID3D11RenderTargetView *wrappedrtv = NULL;
      hr = m_WrappedDevice->CreateRenderTargetView(rtTex, &rtvDesc, &wrappedrtv);
      if(FAILED(hr))
      {
        RDCERR("Couldn't create target rtv to downcast texture. %08x", hr);
        SAFE_RELEASE(d);
        SAFE_RELEASE(rtTex);
        return NULL;
      }

      ID3D11RenderTargetView *rtv = UNWRAP(WrappedID3D11RenderTargetView1, wrappedrtv);

      m_pImmediateContext->OMSetRenderTargets(1, &rtv, NULL);
      float color[4] = {0.0f, 0.0f, 0.0f, 0.0f};
      m_pImmediateContext->ClearRenderTargetView(rtv, color);

      D3D11_VIEWPORT viewport = {0,    0,   (float)(desc.Width >> mip), (float)(desc.Height >> mip),
                                 0.0f, 1.0f};

      int oldW = GetWidth(), oldH = GetHeight();
      SetOutputDimensions(desc.Width, desc.Height);
      m_pImmediateContext->RSSetViewports(1, &viewport);

      {
        TextureDisplay texDisplay;

        texDisplay.Red = texDisplay.Green = texDisplay.Blue = texDisplay.Alpha = true;
        texDisplay.HDRMul = -1.0f;
        texDisplay.linearDisplayAsGamma = false;
        texDisplay.overlay = eTexOverlay_None;
        texDisplay.FlipY = false;
        texDisplay.mip = mip;
        texDisplay.sampleIdx = params.resolve ? ~0U : arrayIdx;
        texDisplay.CustomShader = ResourceId();
        texDisplay.sliceFace = arrayIdx;
        texDisplay.rangemin = params.blackPoint;
        texDisplay.rangemax = params.whitePoint;
        texDisplay.scale = 1.0f;
        texDisplay.texid = tex;
        texDisplay.typeHint = params.typeHint;
        texDisplay.rawoutput = false;
        texDisplay.offx = 0;
        texDisplay.offy = 0;

        RenderTexture(texDisplay, false);
      }

      SetOutputDimensions(oldW, oldH);

      m_pImmediateContext->CopyResource(UNWRAP(WrappedID3D11Texture2D1, d),
                                        UNWRAP(WrappedID3D11Texture2D1, rtTex));
      SAFE_RELEASE(rtTex);

      SAFE_RELEASE(wrappedrtv);
    }
    else if(wasms && params.resolve)
    {
      desc.Usage = D3D11_USAGE_DEFAULT;
      desc.CPUAccessFlags = 0;

      ID3D11Texture2D *resolveTex = NULL;

      hr = m_WrappedDevice->CreateTexture2D(&desc, NULL, &resolveTex);

      if(FAILED(hr))
      {
        RDCERR("Couldn't create target texture to resolve texture. %08x", hr);
        SAFE_RELEASE(d);
        return NULL;
      }

      m_pImmediateContext->ResolveSubresource(UNWRAP(WrappedID3D11Texture2D1, resolveTex), arrayIdx,
                                              wrapTex->GetReal(), arrayIdx, desc.Format);
      m_pImmediateContext->CopyResource(UNWRAP(WrappedID3D11Texture2D1, d),
                                        UNWRAP(WrappedID3D11Texture2D1, resolveTex));

      SAFE_RELEASE(resolveTex);
    }
    else if(wasms)
    {
      CopyTex2DMSToArray(UNWRAP(WrappedID3D11Texture2D1, d), wrapTex->GetReal());
    }
    else
    {
      m_pImmediateContext->CopyResource(UNWRAP(WrappedID3D11Texture2D1, d), wrapTex->GetReal());
    }
  }
  else if(WrappedID3D11Texture3D1::m_TextureList.find(tex) !=
          WrappedID3D11Texture3D1::m_TextureList.end())
  {
    WrappedID3D11Texture3D1 *wrapTex =
        (WrappedID3D11Texture3D1 *)WrappedID3D11Texture3D1::m_TextureList[tex].m_Texture;

    D3D11_TEXTURE3D_DESC desc = {0};
    wrapTex->GetDesc(&desc);

    desc.BindFlags = 0;
    desc.CPUAccessFlags = D3D11_CPU_ACCESS_READ;
    desc.MiscFlags = 0;
    desc.Usage = D3D11_USAGE_STAGING;

    ID3D11Texture3D *d = NULL;

    mips = desc.MipLevels ? desc.MipLevels : CalcNumMips(desc.Width, desc.Height, desc.Depth);

    if(mip >= mips)
      return NULL;

    if(params.remap)
    {
      RDCASSERT(params.remap == eRemap_RGBA8);

      desc.Format =
          IsSRGBFormat(desc.Format) ? DXGI_FORMAT_R8G8B8A8_UNORM_SRGB : DXGI_FORMAT_R8G8B8A8_UNORM;
    }

    subresource = mip;

    HRESULT hr = m_WrappedDevice->CreateTexture3D(&desc, NULL, &d);

    dummyTex = d;

    if(FAILED(hr))
    {
      RDCERR("Couldn't create staging texture to retrieve data. %08x", hr);
      return NULL;
    }

    bytesize = GetByteSize(desc.Width, desc.Height, desc.Depth, desc.Format, mip);

    if(params.remap)
    {
      RDCASSERT(params.remap == eRemap_RGBA8);

      subresource = mip;

      desc.CPUAccessFlags = 0;
      desc.Usage = D3D11_USAGE_DEFAULT;
      desc.BindFlags = D3D11_BIND_RENDER_TARGET;

      ID3D11Texture3D *rtTex = NULL;

      hr = m_WrappedDevice->CreateTexture3D(&desc, NULL, &rtTex);

      if(FAILED(hr))
      {
        RDCERR("Couldn't create target texture to downcast texture. %08x", hr);
        SAFE_RELEASE(d);
        return NULL;
      }

      D3D11_RENDER_TARGET_VIEW_DESC rtvDesc;
      rtvDesc.ViewDimension = D3D11_RTV_DIMENSION_TEXTURE3D;
      rtvDesc.Format = desc.Format;
      rtvDesc.Texture3D.MipSlice = mip;
      rtvDesc.Texture3D.FirstWSlice = 0;
      rtvDesc.Texture3D.WSize = 1;
      ID3D11RenderTargetView *wrappedrtv = NULL;
      ID3D11RenderTargetView *rtv = NULL;

      D3D11_VIEWPORT viewport = {0,    0,   (float)(desc.Width >> mip), (float)(desc.Height >> mip),
                                 0.0f, 1.0f};

      int oldW = GetWidth(), oldH = GetHeight();

      for(UINT i = 0; i < (desc.Depth >> mip); i++)
      {
        rtvDesc.Texture3D.FirstWSlice = i;
        hr = m_WrappedDevice->CreateRenderTargetView(rtTex, &rtvDesc, &wrappedrtv);
        if(FAILED(hr))
        {
          RDCERR("Couldn't create target rtv to downcast texture. %08x", hr);
          SAFE_RELEASE(d);
          SAFE_RELEASE(rtTex);
          return NULL;
        }

        rtv = UNWRAP(WrappedID3D11RenderTargetView1, wrappedrtv);

        m_pImmediateContext->OMSetRenderTargets(1, &rtv, NULL);
        float color[4] = {0.0f, 0.5f, 0.0f, 0.0f};
        m_pImmediateContext->ClearRenderTargetView(rtv, color);

        SetOutputDimensions(desc.Width, desc.Height);
        m_pImmediateContext->RSSetViewports(1, &viewport);

        TextureDisplay texDisplay;

        texDisplay.Red = texDisplay.Green = texDisplay.Blue = texDisplay.Alpha = true;
        texDisplay.HDRMul = -1.0f;
        texDisplay.linearDisplayAsGamma = false;
        texDisplay.overlay = eTexOverlay_None;
        texDisplay.FlipY = false;
        texDisplay.mip = mip;
        texDisplay.sampleIdx = 0;
        texDisplay.CustomShader = ResourceId();
        texDisplay.sliceFace = i << mip;
        texDisplay.rangemin = params.blackPoint;
        texDisplay.rangemax = params.whitePoint;
        texDisplay.scale = 1.0f;
        texDisplay.texid = tex;
        texDisplay.typeHint = params.typeHint;
        texDisplay.rawoutput = false;
        texDisplay.offx = 0;
        texDisplay.offy = 0;

        RenderTexture(texDisplay, false);

        SAFE_RELEASE(wrappedrtv);
      }

      SetOutputDimensions(oldW, oldH);

      m_pImmediateContext->CopyResource(UNWRAP(WrappedID3D11Texture3D1, d),
                                        UNWRAP(WrappedID3D11Texture3D1, rtTex));
      SAFE_RELEASE(rtTex);
    }
    else
    {
      m_pImmediateContext->CopyResource(UNWRAP(WrappedID3D11Texture3D1, d), wrapTex->GetReal());
    }
  }
  else
  {
    RDCERR("Trying to get texture data for unknown ID %llu!", tex);
    dataSize = 0;
    return new byte[0];
  }

  MapIntercept intercept;

  D3D11_MAPPED_SUBRESOURCE mapped = {0};
  HRESULT hr = m_pImmediateContext->Map(m_ResourceManager->UnwrapResource(dummyTex), subresource,
                                        D3D11_MAP_READ, 0, &mapped);

  byte *ret = NULL;

  if(SUCCEEDED(hr))
  {
    ret = new byte[bytesize];
    dataSize = bytesize;
    intercept.InitWrappedResource(dummyTex, subresource, ret);
    intercept.SetD3D(mapped);
    intercept.CopyFromD3D();

    // for 3D textures if we wanted a particular slice (arrayIdx > 0)
    // copy it into the beginning.
    if(intercept.numSlices > 1 && arrayIdx > 0 && (int)arrayIdx < intercept.numSlices)
    {
      byte *dst = ret;
      byte *src = ret + intercept.app.DepthPitch * arrayIdx;

      for(int row = 0; row < intercept.numRows; row++)
      {
        memcpy(dst, src, intercept.app.RowPitch);

        src += intercept.app.RowPitch;
        dst += intercept.app.RowPitch;
      }
    }
  }
  else
  {
    RDCERR("Couldn't map staging texture to retrieve data. %08x", hr);
  }

  SAFE_RELEASE(dummyTex);

  return ret;
}

ResourceId D3D11DebugManager::ApplyCustomShader(ResourceId shader, ResourceId texid, uint32_t mip,
                                                uint32_t arrayIdx, uint32_t sampleIdx,
                                                FormatComponentType typeHint)
{
  TextureShaderDetails details = GetShaderDetails(texid, typeHint, false);

  CreateCustomShaderTex(details.texWidth, details.texHeight);

  {
    D3D11_RENDER_TARGET_VIEW_DESC desc;

    desc.Format = DXGI_FORMAT_R16G16B16A16_FLOAT;
    desc.ViewDimension = D3D11_RTV_DIMENSION_TEXTURE2D;
    desc.Texture2D.MipSlice = mip;

    WrappedID3D11Texture2D1 *wrapped = (WrappedID3D11Texture2D1 *)m_CustomShaderTex;
    HRESULT hr = m_pDevice->CreateRenderTargetView(wrapped->GetReal(), &desc, &m_CustomShaderRTV);

    if(FAILED(hr))
    {
      RDCERR("Failed to create custom shader rtv %08x", hr);
      return m_CustomShaderResourceId;
    }
  }

  m_pImmediateContext->OMSetRenderTargets(1, &m_CustomShaderRTV, NULL);

  float clr[] = {0.0f, 0.0f, 0.0f, 0.0f};
  m_pImmediateContext->ClearRenderTargetView(m_CustomShaderRTV, clr);

  D3D11_VIEWPORT viewport;
  RDCEraseEl(viewport);

  viewport.TopLeftX = 0;
  viewport.TopLeftY = 0;
  viewport.Width = (float)RDCMAX(1U, details.texWidth >> mip);
  viewport.Height = (float)RDCMAX(1U, details.texHeight >> mip);

  m_pImmediateContext->RSSetViewports(1, &viewport);

  TextureDisplay disp;
  disp.Red = disp.Green = disp.Blue = disp.Alpha = true;
  disp.FlipY = false;
  disp.offx = 0.0f;
  disp.offy = 0.0f;
  disp.CustomShader = shader;
  disp.texid = texid;
  disp.typeHint = typeHint;
  disp.lightBackgroundColour = disp.darkBackgroundColour = FloatVector(0, 0, 0, 0);
  disp.HDRMul = -1.0f;
  disp.linearDisplayAsGamma = false;
  disp.mip = mip;
  disp.sampleIdx = sampleIdx;
  disp.overlay = eTexOverlay_None;
  disp.rangemin = 0.0f;
  disp.rangemax = 1.0f;
  disp.rawoutput = false;
  disp.scale = 1.0f;
  disp.sliceFace = arrayIdx;

  SetOutputDimensions(RDCMAX(1U, details.texWidth >> mip), RDCMAX(1U, details.texHeight >> mip));

  RenderTexture(disp, true);

  return m_CustomShaderResourceId;
}

void D3D11DebugManager::CreateCustomShaderTex(uint32_t w, uint32_t h)
{
  D3D11_TEXTURE2D_DESC texdesc;

  texdesc.ArraySize = 1;
  texdesc.BindFlags = D3D11_BIND_SHADER_RESOURCE | D3D11_BIND_RENDER_TARGET;
  texdesc.CPUAccessFlags = 0;
  texdesc.MipLevels = CalcNumMips((int)w, (int)h, 1);
  texdesc.MiscFlags = 0;
  texdesc.SampleDesc.Count = 1;
  texdesc.SampleDesc.Quality = 0;
  texdesc.Usage = D3D11_USAGE_DEFAULT;
  texdesc.Width = w;
  texdesc.Height = h;
  texdesc.Format = DXGI_FORMAT_R16G16B16A16_FLOAT;

  if(m_CustomShaderTex)
  {
    D3D11_TEXTURE2D_DESC customTexDesc;
    m_CustomShaderTex->GetDesc(&customTexDesc);

    if(customTexDesc.Width == w && customTexDesc.Height == h)
      return;

    SAFE_RELEASE(m_CustomShaderRTV);
    SAFE_RELEASE(m_CustomShaderTex);
  }

  HRESULT hr = m_WrappedDevice->CreateTexture2D(&texdesc, NULL, &m_CustomShaderTex);

  if(FAILED(hr))
  {
    RDCERR("Failed to create custom shader tex %08x", hr);
  }
  else
  {
    m_CustomShaderResourceId = GetIDForResource(m_CustomShaderTex);
  }
}

ResourceId D3D11DebugManager::RenderOverlay(ResourceId texid, FormatComponentType typeHint,
                                            TextureDisplayOverlay overlay, uint32_t eventID,
                                            const vector<uint32_t> &passEvents)
{
  TextureShaderDetails details = GetShaderDetails(texid, typeHint, false);

  ResourceId id = texid;

  D3D11_TEXTURE2D_DESC realTexDesc;
  realTexDesc.BindFlags = D3D11_BIND_RENDER_TARGET | D3D11_BIND_SHADER_RESOURCE;
  realTexDesc.Usage = D3D11_USAGE_DEFAULT;
  realTexDesc.Format = DXGI_FORMAT_R16G16B16A16_UNORM;
  realTexDesc.ArraySize = 1;
  realTexDesc.MipLevels = 1;
  realTexDesc.CPUAccessFlags = 0;
  realTexDesc.MiscFlags = 0;
  realTexDesc.SampleDesc.Count = 1;
  realTexDesc.SampleDesc.Quality = 0;
  realTexDesc.Width = details.texWidth;
  realTexDesc.Height = details.texHeight;

  if(details.texType == eTexType_2DMS)
  {
    realTexDesc.SampleDesc.Count = details.sampleCount;
    realTexDesc.SampleDesc.Quality = details.sampleQuality;
  }

  D3D11RenderState old = *m_WrappedContext->GetCurrentPipelineState();

  D3D11_TEXTURE2D_DESC customTexDesc;
  RDCEraseEl(customTexDesc);
  if(m_OverlayRenderTex)
    m_OverlayRenderTex->GetDesc(&customTexDesc);

  WrappedID3D11Texture2D1 *wrappedCustomRenderTex = (WrappedID3D11Texture2D1 *)m_OverlayRenderTex;

  // need to recreate backing custom render tex
  if(realTexDesc.Width != customTexDesc.Width || realTexDesc.Height != customTexDesc.Height ||
     realTexDesc.Format != customTexDesc.Format ||
     realTexDesc.SampleDesc.Count != customTexDesc.SampleDesc.Count ||
     realTexDesc.SampleDesc.Quality != customTexDesc.SampleDesc.Quality)
  {
    SAFE_RELEASE(m_OverlayRenderTex);
    m_OverlayResourceId = ResourceId();

    ID3D11Texture2D *customRenderTex = NULL;
    HRESULT hr = m_WrappedDevice->CreateTexture2D(&realTexDesc, NULL, &customRenderTex);
    if(FAILED(hr))
    {
      RDCERR("Failed to create custom render tex %08x", hr);
      return ResourceId();
    }
    wrappedCustomRenderTex = (WrappedID3D11Texture2D1 *)customRenderTex;

    m_OverlayRenderTex = wrappedCustomRenderTex;
    m_OverlayResourceId = wrappedCustomRenderTex->GetResourceID();
  }

  ID3D11Texture2D *preDrawDepth = NULL;
  ID3D11Texture2D *renderDepth = NULL;

  ID3D11DepthStencilView *dsView = NULL;

  m_pImmediateContext->OMGetRenderTargets(0, NULL, &dsView);

  D3D11_DEPTH_STENCIL_VIEW_DESC dsViewDesc;
  RDCEraseEl(dsViewDesc);
  if(dsView)
  {
    ID3D11Texture2D *realDepth = NULL;

    dsView->GetResource((ID3D11Resource **)&realDepth);

    dsView->GetDesc(&dsViewDesc);

    SAFE_RELEASE(dsView);

    D3D11_TEXTURE2D_DESC desc;

    realDepth->GetDesc(&desc);

    HRESULT hr = S_OK;

    hr = m_pDevice->CreateTexture2D(&desc, NULL, &preDrawDepth);
    if(FAILED(hr))
    {
      RDCERR("Failed to create preDrawDepth %08x", hr);
      SAFE_RELEASE(realDepth);
      return m_OverlayResourceId;
    }
    hr = m_pDevice->CreateTexture2D(&desc, NULL, &renderDepth);
    if(FAILED(hr))
    {
      RDCERR("Failed to create renderDepth %08x", hr);
      SAFE_RELEASE(realDepth);
      return m_OverlayResourceId;
    }

    m_pImmediateContext->CopyResource(preDrawDepth, realDepth);

    SAFE_RELEASE(realDepth);
  }

  D3D11_RENDER_TARGET_VIEW_DESC rtDesc;
  rtDesc.ViewDimension = D3D11_RTV_DIMENSION_TEXTURE2D;
  rtDesc.Format = DXGI_FORMAT_R16G16B16A16_UNORM;
  rtDesc.Texture2D.MipSlice = 0;

  if(realTexDesc.SampleDesc.Count > 1 || realTexDesc.SampleDesc.Quality > 0)
  {
    rtDesc.ViewDimension = D3D11_RTV_DIMENSION_TEXTURE2DMS;
  }

  ID3D11RenderTargetView *rtv = NULL;
  HRESULT hr = m_pDevice->CreateRenderTargetView(wrappedCustomRenderTex->GetReal(), &rtDesc, &rtv);
  if(FAILED(hr))
  {
    RDCERR("Failed to create custom render tex RTV %08x", hr);
    return m_OverlayResourceId;
  }

  FLOAT black[] = {0.0f, 0.0f, 0.0f, 0.0f};
  m_pImmediateContext->ClearRenderTargetView(rtv, black);

  if(renderDepth)
  {
    m_pImmediateContext->CopyResource(renderDepth, preDrawDepth);

    hr = m_pDevice->CreateDepthStencilView(renderDepth, &dsViewDesc, &dsView);
    if(FAILED(hr))
    {
      RDCERR("Failed to create renderDepth DSV %08x", hr);
      return m_OverlayResourceId;
    }
  }

  m_pImmediateContext->OMSetRenderTargets(1, &rtv, dsView);

  SAFE_RELEASE(dsView);

  D3D11_DEPTH_STENCIL_DESC dsDesc;

  dsDesc.BackFace.StencilFailOp = dsDesc.BackFace.StencilPassOp =
      dsDesc.BackFace.StencilDepthFailOp = D3D11_STENCIL_OP_KEEP;
  dsDesc.BackFace.StencilFunc = D3D11_COMPARISON_ALWAYS;
  dsDesc.FrontFace.StencilFailOp = dsDesc.FrontFace.StencilPassOp =
      dsDesc.FrontFace.StencilDepthFailOp = D3D11_STENCIL_OP_KEEP;
  dsDesc.FrontFace.StencilFunc = D3D11_COMPARISON_ALWAYS;
  dsDesc.DepthEnable = TRUE;
  dsDesc.DepthFunc = D3D11_COMPARISON_LESS_EQUAL;
  dsDesc.DepthWriteMask = D3D11_DEPTH_WRITE_MASK_ZERO;
  dsDesc.StencilEnable = FALSE;
  dsDesc.StencilReadMask = dsDesc.StencilWriteMask = 0xff;

  if(overlay == eTexOverlay_NaN || overlay == eTexOverlay_Clipping)
  {
    // just need the basic texture
  }
  else if(overlay == eTexOverlay_Drawcall)
  {
    m_pImmediateContext->PSSetShader(m_DebugRender.OverlayPS, NULL, 0);

    dsDesc.DepthEnable = FALSE;
    dsDesc.StencilEnable = FALSE;

    ID3D11DepthStencilState *os = NULL;
    hr = m_pDevice->CreateDepthStencilState(&dsDesc, &os);
    if(FAILED(hr))
    {
      RDCERR("Failed to create drawcall depth stencil state %08x", hr);
      return m_OverlayResourceId;
    }

    m_pImmediateContext->OMSetDepthStencilState(os, 0);

    m_pImmediateContext->OMSetBlendState(NULL, NULL, 0xffffffff);

    ID3D11RasterizerState *rs = NULL;
    {
      D3D11_RASTERIZER_DESC rdesc;

      rdesc.FillMode = D3D11_FILL_SOLID;
      rdesc.CullMode = D3D11_CULL_NONE;
      rdesc.FrontCounterClockwise = FALSE;
      rdesc.DepthBias = D3D11_DEFAULT_DEPTH_BIAS;
      rdesc.DepthBiasClamp = D3D11_DEFAULT_DEPTH_BIAS_CLAMP;
      rdesc.SlopeScaledDepthBias = D3D11_DEFAULT_SLOPE_SCALED_DEPTH_BIAS;
      rdesc.DepthClipEnable = FALSE;
      rdesc.ScissorEnable = FALSE;
      rdesc.MultisampleEnable = FALSE;
      rdesc.AntialiasedLineEnable = FALSE;

      hr = m_pDevice->CreateRasterizerState(&rdesc, &rs);
      if(FAILED(hr))
      {
        RDCERR("Failed to create drawcall rast state %08x", hr);
        return m_OverlayResourceId;
      }
    }

    float clearColour[] = {0.0f, 0.0f, 0.0f, 0.5f};
    m_pImmediateContext->ClearRenderTargetView(rtv, clearColour);

    float overlayConsts[] = {0.8f, 0.1f, 0.8f, 1.0f};
    ID3D11Buffer *buf = MakeCBuffer(overlayConsts, sizeof(overlayConsts));

    m_pImmediateContext->PSSetConstantBuffers(1, 1, &buf);

    m_pImmediateContext->RSSetState(rs);

    m_WrappedDevice->ReplayLog(0, eventID, eReplay_OnlyDraw);

    SAFE_RELEASE(os);
    SAFE_RELEASE(rs);
  }
  else if(overlay == eTexOverlay_BackfaceCull)
  {
    m_pImmediateContext->PSSetShader(m_DebugRender.OverlayPS, NULL, 0);

    dsDesc.DepthEnable = FALSE;
    dsDesc.StencilEnable = FALSE;

    ID3D11DepthStencilState *os = NULL;
    hr = m_pDevice->CreateDepthStencilState(&dsDesc, &os);
    if(FAILED(hr))
    {
      RDCERR("Failed to create drawcall depth stencil state %08x", hr);
      return m_OverlayResourceId;
    }

    m_pImmediateContext->OMSetDepthStencilState(os, 0);

    m_pImmediateContext->OMSetBlendState(NULL, NULL, 0xffffffff);

    ID3D11RasterizerState *rs = NULL;
    ID3D11RasterizerState *rsCull = NULL;
    D3D11_RASTERIZER_DESC origdesc;

    {
      m_pImmediateContext->RSGetState(&rs);

      if(rs)
        rs->GetDesc(&origdesc);
      else
        origdesc.CullMode = D3D11_CULL_BACK;

      SAFE_RELEASE(rs);
    }

    {
      D3D11_RASTERIZER_DESC rdesc;

      rdesc.FillMode = D3D11_FILL_SOLID;
      rdesc.CullMode = D3D11_CULL_NONE;
      rdesc.FrontCounterClockwise = FALSE;
      rdesc.DepthBias = D3D11_DEFAULT_DEPTH_BIAS;
      rdesc.DepthBiasClamp = D3D11_DEFAULT_DEPTH_BIAS_CLAMP;
      rdesc.SlopeScaledDepthBias = D3D11_DEFAULT_SLOPE_SCALED_DEPTH_BIAS;
      rdesc.DepthClipEnable = FALSE;
      rdesc.ScissorEnable = FALSE;
      rdesc.MultisampleEnable = FALSE;
      rdesc.AntialiasedLineEnable = FALSE;

      hr = m_pDevice->CreateRasterizerState(&rdesc, &rs);
      if(FAILED(hr))
      {
        RDCERR("Failed to create drawcall rast state %08x", hr);
        return m_OverlayResourceId;
      }

      rdesc.CullMode = origdesc.CullMode;

      hr = m_pDevice->CreateRasterizerState(&rdesc, &rsCull);
      if(FAILED(hr))
      {
        RDCERR("Failed to create drawcall rast state %08x", hr);
        return m_OverlayResourceId;
      }
    }

    float clearColour[] = {0.0f, 0.0f, 0.0f, 0.0f};
    m_pImmediateContext->ClearRenderTargetView(rtv, clearColour);

    float overlayConsts[] = {1.0f, 0.0f, 0.0f, 1.0f};
    ID3D11Buffer *buf = MakeCBuffer(overlayConsts, sizeof(overlayConsts));

    m_pImmediateContext->PSSetConstantBuffers(1, 1, &buf);

    m_pImmediateContext->RSSetState(rs);

    m_WrappedDevice->ReplayLog(0, eventID, eReplay_OnlyDraw);

    overlayConsts[0] = 0.0f;
    overlayConsts[1] = 1.0f;

    buf = MakeCBuffer(overlayConsts, sizeof(overlayConsts));

    m_pImmediateContext->PSSetConstantBuffers(1, 1, &buf);

    m_pImmediateContext->RSSetState(rsCull);

    m_WrappedDevice->ReplayLog(0, eventID, eReplay_OnlyDraw);

    SAFE_RELEASE(os);
    SAFE_RELEASE(rs);
    SAFE_RELEASE(rsCull);
  }
  else if(overlay == eTexOverlay_ViewportScissor)
  {
    m_pImmediateContext->VSSetShader(m_DebugRender.FullscreenVS, NULL, 0);
    m_pImmediateContext->HSSetShader(NULL, NULL, 0);
    m_pImmediateContext->DSSetShader(NULL, NULL, 0);
    m_pImmediateContext->GSSetShader(NULL, NULL, 0);
    m_pImmediateContext->PSSetShader(m_DebugRender.OutlinePS, NULL, 0);
    m_pImmediateContext->IASetPrimitiveTopology(D3D11_PRIMITIVE_TOPOLOGY_TRIANGLELIST);
    m_pImmediateContext->IASetInputLayout(NULL);

    D3D11_RASTERIZER_DESC origdesc;

    {
      ID3D11RasterizerState *rs = NULL;

      m_pImmediateContext->RSGetState(&rs);

      if(rs)
        rs->GetDesc(&origdesc);
      else
        origdesc.ScissorEnable = FALSE;

      SAFE_RELEASE(rs);
    }

    dsDesc.DepthEnable = FALSE;
    dsDesc.StencilEnable = FALSE;

    ID3D11DepthStencilState *os = NULL;
    hr = m_pDevice->CreateDepthStencilState(&dsDesc, &os);
    if(FAILED(hr))
    {
      RDCERR("Failed to create drawcall depth stencil state %08x", hr);
      return m_OverlayResourceId;
    }

    m_pImmediateContext->OMSetDepthStencilState(os, 0);

    D3D11_BLEND_DESC blendDesc;
    RDCEraseEl(blendDesc);

    blendDesc.AlphaToCoverageEnable = FALSE;
    blendDesc.IndependentBlendEnable = FALSE;
    blendDesc.RenderTarget[0].BlendEnable = TRUE;
    blendDesc.RenderTarget[0].BlendOp = D3D11_BLEND_OP_ADD;
    blendDesc.RenderTarget[0].BlendOpAlpha = D3D11_BLEND_OP_ADD;
    blendDesc.RenderTarget[0].SrcBlend = D3D11_BLEND_SRC_ALPHA;
    blendDesc.RenderTarget[0].DestBlend = D3D11_BLEND_INV_SRC_ALPHA;
    blendDesc.RenderTarget[0].SrcBlendAlpha = D3D11_BLEND_SRC_ALPHA;
    blendDesc.RenderTarget[0].DestBlendAlpha = D3D11_BLEND_INV_SRC_ALPHA;
    blendDesc.RenderTarget[0].RenderTargetWriteMask = D3D11_COLOR_WRITE_ENABLE_ALL;

    ID3D11BlendState *bs = NULL;
    hr = m_pDevice->CreateBlendState(&blendDesc, &bs);

    float blendwhite[] = {1.0f, 1.0f, 1.0f, 1.0f};
    m_pImmediateContext->OMSetBlendState(bs, blendwhite, 0xffffffff);

    ID3D11RasterizerState *rs = NULL;
    {
      D3D11_RASTERIZER_DESC rdesc;

      rdesc.FillMode = D3D11_FILL_SOLID;
      rdesc.CullMode = D3D11_CULL_NONE;
      rdesc.FrontCounterClockwise = FALSE;
      rdesc.DepthBias = D3D11_DEFAULT_DEPTH_BIAS;
      rdesc.DepthBiasClamp = D3D11_DEFAULT_DEPTH_BIAS_CLAMP;
      rdesc.SlopeScaledDepthBias = D3D11_DEFAULT_SLOPE_SCALED_DEPTH_BIAS;
      rdesc.DepthClipEnable = FALSE;
      rdesc.ScissorEnable = FALSE;
      rdesc.MultisampleEnable = FALSE;
      rdesc.AntialiasedLineEnable = FALSE;

      hr = m_pDevice->CreateRasterizerState(&rdesc, &rs);
      if(FAILED(hr))
      {
        RDCERR("Failed to create drawcall rast state %08x", hr);
        return m_OverlayResourceId;
      }
    }

    float clearColour[] = {0.0f, 0.0f, 0.0f, 0.0f};
    m_pImmediateContext->ClearRenderTargetView(rtv, clearColour);

    m_pImmediateContext->RSSetState(rs);

    DebugPixelCBufferData pixelData = {0};

    UINT dummy = 1;
    D3D11_VIEWPORT views[D3D11_VIEWPORT_AND_SCISSORRECT_OBJECT_COUNT_PER_PIPELINE] = {0};
    m_pImmediateContext->RSGetViewports(&dummy, views);

    // border colour (dark, 2px, opaque)
    pixelData.WireframeColour = Vec3f(0.1f, 0.1f, 0.1f);
    // inner colour (light, transparent)
    pixelData.Channels = Vec4f(0.2f, 0.2f, 0.9f, 0.7f);
    pixelData.OutputDisplayFormat = 0;
    pixelData.RangeMinimum = views[0].TopLeftX;
    pixelData.InverseRangeSize = views[0].TopLeftY;
    pixelData.TextureResolutionPS = Vec3f(views[0].Width, views[0].Height, 0.0f);

    ID3D11Buffer *buf = MakeCBuffer(&pixelData, sizeof(DebugPixelCBufferData));

    m_pImmediateContext->PSSetConstantBuffers(1, 1, &buf);

    m_pImmediateContext->Draw(3, 0);

    if(origdesc.ScissorEnable)
    {
      D3D11_RECT rects[D3D11_VIEWPORT_AND_SCISSORRECT_OBJECT_COUNT_PER_PIPELINE] = {0};
      m_pImmediateContext->RSGetScissorRects(&dummy, rects);

      D3D11_VIEWPORT scissorview;

      scissorview.TopLeftX = (float)rects[0].left;
      scissorview.TopLeftY = (float)rects[0].top;
      scissorview.MinDepth = 0.0f;
      scissorview.MaxDepth = 1.0f;
      scissorview.Width = (float)(rects[0].right - rects[0].left);
      scissorview.Height = (float)(rects[0].bottom - rects[0].top);

      m_pImmediateContext->RSSetViewports(1, &scissorview);

      pixelData.OutputDisplayFormat = 1;
      pixelData.RangeMinimum = scissorview.TopLeftX;
      pixelData.InverseRangeSize = scissorview.TopLeftY;
      pixelData.TextureResolutionPS = Vec3f(scissorview.Width, scissorview.Height, 0.0f);

      buf = MakeCBuffer(&pixelData, sizeof(DebugPixelCBufferData));

      m_pImmediateContext->PSSetConstantBuffers(1, 1, &buf);

      m_pImmediateContext->Draw(3, 0);
    }

    SAFE_RELEASE(os);
    SAFE_RELEASE(rs);
    SAFE_RELEASE(bs);
  }
  else if(overlay == eTexOverlay_Wireframe)
  {
    m_pImmediateContext->PSSetShader(m_DebugRender.OverlayPS, NULL, 0);

    dsDesc.DepthEnable = FALSE;

    ID3D11DepthStencilState *os = NULL;
    hr = m_pDevice->CreateDepthStencilState(&dsDesc, &os);
    if(FAILED(hr))
    {
      RDCERR("Failed to create wireframe depth state %08x", hr);
      return m_OverlayResourceId;
    }

    m_pImmediateContext->OMSetDepthStencilState(os, 0);

    m_pImmediateContext->OMSetBlendState(NULL, NULL, 0xffffffff);

    ID3D11RasterizerState *rs = NULL;
    {
      D3D11_RASTERIZER_DESC rdesc;

      m_pImmediateContext->RSGetState(&rs);

      if(rs)
      {
        rs->GetDesc(&rdesc);
      }
      else
      {
        rdesc.FillMode = D3D11_FILL_SOLID;
        rdesc.CullMode = D3D11_CULL_BACK;
        rdesc.FrontCounterClockwise = FALSE;
        rdesc.DepthBias = D3D11_DEFAULT_DEPTH_BIAS;
        rdesc.DepthBiasClamp = D3D11_DEFAULT_DEPTH_BIAS_CLAMP;
        rdesc.SlopeScaledDepthBias = D3D11_DEFAULT_SLOPE_SCALED_DEPTH_BIAS;
        rdesc.DepthClipEnable = TRUE;
        rdesc.ScissorEnable = FALSE;
        rdesc.MultisampleEnable = FALSE;
        rdesc.AntialiasedLineEnable = FALSE;
      }

      SAFE_RELEASE(rs);

      rdesc.FillMode = D3D11_FILL_WIREFRAME;
      rdesc.CullMode = D3D11_CULL_NONE;

      hr = m_pDevice->CreateRasterizerState(&rdesc, &rs);
      if(FAILED(hr))
      {
        RDCERR("Failed to create wireframe rast state %08x", hr);
        return m_OverlayResourceId;
      }
    }

    float overlayConsts[] = {200.0f / 255.0f, 255.0f / 255.0f, 0.0f / 255.0f, 0.0f};
    m_pImmediateContext->ClearRenderTargetView(rtv, overlayConsts);

    overlayConsts[3] = 1.0f;
    ID3D11Buffer *buf = MakeCBuffer(overlayConsts, sizeof(overlayConsts));

    m_pImmediateContext->PSSetConstantBuffers(1, 1, &buf);

    m_pImmediateContext->RSSetState(rs);

    m_WrappedDevice->ReplayLog(0, eventID, eReplay_OnlyDraw);

    SAFE_RELEASE(os);
    SAFE_RELEASE(rs);
  }
  else if(overlay == eTexOverlay_ClearBeforePass || overlay == eTexOverlay_ClearBeforeDraw)
  {
    vector<uint32_t> events = passEvents;

    if(overlay == eTexOverlay_ClearBeforeDraw)
      events.clear();

    events.push_back(eventID);

    if(!events.empty())
    {
      if(overlay == eTexOverlay_ClearBeforePass)
        m_WrappedDevice->ReplayLog(0, events[0], eReplay_WithoutDraw);

      D3D11RenderState *state = m_WrappedContext->GetCurrentPipelineState();

      for(size_t i = 0; i < ARRAY_COUNT(state->OM.RenderTargets); i++)
        if(state->OM.RenderTargets[i])
          m_WrappedContext->ClearRenderTargetView(state->OM.RenderTargets[i], black);

      for(size_t i = 0; i < events.size(); i++)
      {
        m_WrappedDevice->ReplayLog(events[i], events[i], eReplay_OnlyDraw);

        if(overlay == eTexOverlay_ClearBeforePass)
        {
          m_WrappedDevice->ReplayLog(events[i], events[i], eReplay_OnlyDraw);

          if(i + 1 < events.size())
            m_WrappedDevice->ReplayLog(events[i], events[i + 1], eReplay_WithoutDraw);
        }
      }
    }
  }
  else if(overlay == eTexOverlay_QuadOverdrawPass || overlay == eTexOverlay_QuadOverdrawDraw)
  {
    SCOPED_TIMER("Quad Overdraw");

    vector<uint32_t> events = passEvents;

    if(overlay == eTexOverlay_QuadOverdrawDraw)
      events.clear();

    events.push_back(eventID);

    if(!events.empty())
    {
      if(overlay == eTexOverlay_QuadOverdrawPass)
        m_WrappedDevice->ReplayLog(0, events[0], eReplay_WithoutDraw);

      D3D11RenderState *state = m_WrappedContext->GetCurrentPipelineState();

      uint32_t width = 1920 >> 1;
      uint32_t height = 1080 >> 1;

      uint32_t depthWidth = 1920;
      uint32_t depthHeight = 1080;
      bool forceDepth = false;

      {
        ID3D11Resource *res = NULL;
        if(state->OM.RenderTargets[0])
        {
          state->OM.RenderTargets[0]->GetResource(&res);
        }
        else if(state->OM.DepthView)
        {
          state->OM.DepthView->GetResource(&res);
        }
        else
        {
          RDCERR("Couldn't get size of existing targets");
          return m_OverlayResourceId;
        }

        D3D11_RESOURCE_DIMENSION dim;
        res->GetType(&dim);

        if(dim == D3D11_RESOURCE_DIMENSION_TEXTURE1D)
        {
          D3D11_TEXTURE1D_DESC texdesc;
          ((ID3D11Texture1D *)res)->GetDesc(&texdesc);

          width = texdesc.Width >> 1;
          height = 1;
        }
        else if(dim == D3D11_RESOURCE_DIMENSION_TEXTURE2D)
        {
          D3D11_TEXTURE2D_DESC texdesc;
          ((ID3D11Texture2D *)res)->GetDesc(&texdesc);

          width = texdesc.Width >> 1;
          height = texdesc.Height >> 1;

          if(texdesc.SampleDesc.Count > 1)
          {
            forceDepth = true;
            depthWidth = texdesc.Width;
            depthHeight = texdesc.Height;
          }
        }
        else
        {
          RDCERR("Trying to show quad overdraw on invalid view");
          return m_OverlayResourceId;
        }

        SAFE_RELEASE(res);
      }

      ID3D11DepthStencilView *depthOverride = NULL;

      if(forceDepth)
      {
        D3D11_TEXTURE2D_DESC texDesc = {
            depthWidth,
            depthHeight,
            1U,
            1U,
            DXGI_FORMAT_D32_FLOAT_S8X24_UINT,
            {1, 0},
            D3D11_USAGE_DEFAULT,
            D3D11_BIND_DEPTH_STENCIL,
            0,
            0,
        };

        ID3D11Texture2D *tex = NULL;
        m_WrappedDevice->CreateTexture2D(&texDesc, NULL, &tex);
        m_WrappedDevice->CreateDepthStencilView(tex, NULL, &depthOverride);
        SAFE_RELEASE(tex);
      }

      D3D11_TEXTURE2D_DESC uavTexDesc = {
          width,
          height,
          1U,
          4U,
          DXGI_FORMAT_R32_UINT,
          {1, 0},
          D3D11_USAGE_DEFAULT,
          D3D11_BIND_UNORDERED_ACCESS | D3D11_BIND_SHADER_RESOURCE,
          0,
          0,
      };

      ID3D11Texture2D *overdrawTex = NULL;
      ID3D11ShaderResourceView *overdrawSRV = NULL;
      ID3D11UnorderedAccessView *overdrawUAV = NULL;

      m_WrappedDevice->CreateTexture2D(&uavTexDesc, NULL, &overdrawTex);
      m_WrappedDevice->CreateShaderResourceView(overdrawTex, NULL, &overdrawSRV);
      m_WrappedDevice->CreateUnorderedAccessView(overdrawTex, NULL, &overdrawUAV);

      UINT val = 0;
      m_WrappedContext->ClearUnorderedAccessViewUint(overdrawUAV, &val);

      for(size_t i = 0; i < events.size(); i++)
      {
        D3D11RenderState oldstate = *m_WrappedContext->GetCurrentPipelineState();

        D3D11_DEPTH_STENCIL_DESC dsdesc = {
            /*DepthEnable =*/TRUE,
            /*DepthWriteMask =*/D3D11_DEPTH_WRITE_MASK_ALL,
            /*DepthFunc =*/D3D11_COMPARISON_LESS,
            /*StencilEnable =*/FALSE,
            /*StencilReadMask =*/D3D11_DEFAULT_STENCIL_READ_MASK,
            /*StencilWriteMask =*/D3D11_DEFAULT_STENCIL_WRITE_MASK,
            /*FrontFace =*/{D3D11_STENCIL_OP_KEEP, D3D11_STENCIL_OP_KEEP, D3D11_STENCIL_OP_KEEP,
                            D3D11_COMPARISON_ALWAYS},
            /*BackFace =*/{D3D11_STENCIL_OP_KEEP, D3D11_STENCIL_OP_KEEP, D3D11_STENCIL_OP_KEEP,
                           D3D11_COMPARISON_ALWAYS},
        };
        ID3D11DepthStencilState *ds = NULL;

        if(state->OM.DepthStencilState)
          state->OM.DepthStencilState->GetDesc(&dsdesc);

        dsdesc.DepthWriteMask = D3D11_DEPTH_WRITE_MASK_ZERO;
        dsdesc.StencilWriteMask = 0;

        m_WrappedDevice->CreateDepthStencilState(&dsdesc, &ds);

        m_WrappedContext->OMSetDepthStencilState(ds, oldstate.OM.StencRef);

        SAFE_RELEASE(ds);

        UINT UAVcount = 0;
        m_WrappedContext->OMSetRenderTargetsAndUnorderedAccessViews(
            0, NULL, depthOverride ? depthOverride : oldstate.OM.DepthView, 0, 1, &overdrawUAV,
            &UAVcount);

        m_pImmediateContext->PSSetShader(m_DebugRender.QuadOverdrawPS, NULL, 0);

        m_WrappedDevice->ReplayLog(events[i], events[i], eReplay_OnlyDraw);

        oldstate.ApplyState(m_WrappedContext);

        if(overlay == eTexOverlay_QuadOverdrawPass)
        {
          m_WrappedDevice->ReplayLog(events[i], events[i], eReplay_OnlyDraw);

          if(i + 1 < events.size())
            m_WrappedDevice->ReplayLog(events[i], events[i + 1], eReplay_WithoutDraw);
        }
      }

      SAFE_RELEASE(depthOverride);

      // resolve pass
      {
        m_pImmediateContext->VSSetShader(m_DebugRender.FullscreenVS, NULL, 0);
        m_pImmediateContext->HSSetShader(NULL, NULL, 0);
        m_pImmediateContext->DSSetShader(NULL, NULL, 0);
        m_pImmediateContext->GSSetShader(NULL, NULL, 0);
        m_pImmediateContext->PSSetShader(m_DebugRender.QOResolvePS, NULL, 0);
        m_pImmediateContext->IASetPrimitiveTopology(D3D11_PRIMITIVE_TOPOLOGY_TRIANGLELIST);
        m_pImmediateContext->IASetInputLayout(NULL);

        ID3D11Buffer *buf = MakeCBuffer(&overdrawRamp[0].x, sizeof(overdrawRamp));

        m_pImmediateContext->PSSetConstantBuffers(0, 1, &buf);

        m_pImmediateContext->OMSetRenderTargets(1, &rtv, NULL);

        m_pImmediateContext->OMSetDepthStencilState(m_DebugRender.NoDepthState, 0);
        m_pImmediateContext->OMSetBlendState(NULL, NULL, 0xffffffff);
        m_pImmediateContext->RSSetState(m_DebugRender.RastState);

        float clearColour[] = {0.0f, 0.0f, 0.0f, 0.0f};
        m_pImmediateContext->ClearRenderTargetView(rtv, clearColour);

        ID3D11ShaderResourceView *srv = ((WrappedID3D11ShaderResourceView1 *)overdrawSRV)->GetReal();
        m_pImmediateContext->PSSetShaderResources(0, 1, &srv);

        m_pImmediateContext->Draw(3, 0);
      }

      SAFE_RELEASE(overdrawTex);
      SAFE_RELEASE(overdrawSRV);
      SAFE_RELEASE(overdrawUAV);

      if(overlay == eTexOverlay_QuadOverdrawPass)
        m_WrappedDevice->ReplayLog(0, eventID, eReplay_WithoutDraw);
    }
  }
  else if(preDrawDepth)
  {
    D3D11_DEPTH_STENCIL_DESC cur = {0};

    UINT stencilRef = 0;

    {
      ID3D11DepthStencilState *os = NULL;
      m_pImmediateContext->OMGetDepthStencilState(&os, &stencilRef);

      if(os)
      {
        os->GetDesc(&cur);
        SAFE_RELEASE(os);
      }
      else
      {
        cur.DepthEnable = TRUE;
        cur.DepthWriteMask = D3D11_DEPTH_WRITE_MASK_ALL;
        cur.DepthFunc = D3D11_COMPARISON_LESS;    // default depth func
        cur.StencilEnable = FALSE;
        cur.StencilReadMask = D3D11_DEFAULT_STENCIL_READ_MASK;
        cur.StencilWriteMask = D3D11_DEFAULT_STENCIL_WRITE_MASK;
        cur.FrontFace.StencilFunc = D3D11_COMPARISON_ALWAYS;
        cur.FrontFace.StencilDepthFailOp = D3D11_STENCIL_OP_KEEP;
        cur.FrontFace.StencilFailOp = D3D11_STENCIL_OP_KEEP;
        cur.FrontFace.StencilPassOp = D3D11_STENCIL_OP_KEEP;
        cur.BackFace.StencilFunc = D3D11_COMPARISON_ALWAYS;
        cur.BackFace.StencilDepthFailOp = D3D11_STENCIL_OP_KEEP;
        cur.BackFace.StencilFailOp = D3D11_STENCIL_OP_KEEP;
        cur.BackFace.StencilPassOp = D3D11_STENCIL_OP_KEEP;
      }
    }

    // make sure that if a test is disabled, it shows all
    // pixels passing
    if(!cur.DepthEnable)
      cur.DepthFunc = D3D11_COMPARISON_ALWAYS;
    if(!cur.StencilEnable)
      cur.StencilEnable = D3D11_COMPARISON_ALWAYS;

    if(overlay == eTexOverlay_Depth || overlay == eTexOverlay_Stencil)
    {
      ID3D11DepthStencilState *os = NULL;

      D3D11_DEPTH_STENCIL_DESC d = dsDesc;

      if(overlay == eTexOverlay_Depth)
      {
        dsDesc.DepthEnable = d.DepthEnable = TRUE;
        dsDesc.StencilEnable = d.StencilEnable = FALSE;

        switch(cur.DepthFunc)
        {
          case D3D11_COMPARISON_ALWAYS: d.DepthFunc = D3D11_COMPARISON_NEVER; break;
          case D3D11_COMPARISON_NEVER: d.DepthFunc = D3D11_COMPARISON_ALWAYS; break;

          case D3D11_COMPARISON_EQUAL: d.DepthFunc = D3D11_COMPARISON_NOT_EQUAL; break;
          case D3D11_COMPARISON_NOT_EQUAL: d.DepthFunc = D3D11_COMPARISON_EQUAL; break;

          case D3D11_COMPARISON_LESS: d.DepthFunc = D3D11_COMPARISON_GREATER_EQUAL; break;
          case D3D11_COMPARISON_GREATER_EQUAL: d.DepthFunc = D3D11_COMPARISON_LESS; break;

          case D3D11_COMPARISON_GREATER: d.DepthFunc = D3D11_COMPARISON_LESS_EQUAL; break;
          case D3D11_COMPARISON_LESS_EQUAL: d.DepthFunc = D3D11_COMPARISON_GREATER; break;
        }
      }
      else if(overlay == eTexOverlay_Stencil)
      {
        dsDesc.DepthEnable = d.DepthEnable = FALSE;
        dsDesc.StencilEnable = d.StencilEnable = TRUE;

        d.FrontFace = cur.FrontFace;
        d.BackFace = cur.BackFace;
        dsDesc.StencilReadMask = d.StencilReadMask = cur.StencilReadMask;
        dsDesc.StencilWriteMask = d.StencilWriteMask = cur.StencilWriteMask;

        switch(cur.FrontFace.StencilFunc)
        {
          case D3D11_COMPARISON_ALWAYS: d.FrontFace.StencilFunc = D3D11_COMPARISON_NEVER; break;
          case D3D11_COMPARISON_NEVER: d.FrontFace.StencilFunc = D3D11_COMPARISON_ALWAYS; break;

          case D3D11_COMPARISON_EQUAL: d.FrontFace.StencilFunc = D3D11_COMPARISON_NOT_EQUAL; break;
          case D3D11_COMPARISON_NOT_EQUAL: d.FrontFace.StencilFunc = D3D11_COMPARISON_EQUAL; break;

          case D3D11_COMPARISON_LESS:
            d.FrontFace.StencilFunc = D3D11_COMPARISON_GREATER_EQUAL;
            break;
          case D3D11_COMPARISON_GREATER_EQUAL:
            d.FrontFace.StencilFunc = D3D11_COMPARISON_LESS;
            break;

          case D3D11_COMPARISON_GREATER:
            d.FrontFace.StencilFunc = D3D11_COMPARISON_LESS_EQUAL;
            break;
          case D3D11_COMPARISON_LESS_EQUAL:
            d.FrontFace.StencilFunc = D3D11_COMPARISON_GREATER;
            break;
        }

        switch(cur.BackFace.StencilFunc)
        {
          case D3D11_COMPARISON_ALWAYS: d.BackFace.StencilFunc = D3D11_COMPARISON_NEVER; break;
          case D3D11_COMPARISON_NEVER: d.BackFace.StencilFunc = D3D11_COMPARISON_ALWAYS; break;

          case D3D11_COMPARISON_EQUAL: d.BackFace.StencilFunc = D3D11_COMPARISON_NOT_EQUAL; break;
          case D3D11_COMPARISON_NOT_EQUAL: d.BackFace.StencilFunc = D3D11_COMPARISON_EQUAL; break;

          case D3D11_COMPARISON_LESS:
            d.BackFace.StencilFunc = D3D11_COMPARISON_GREATER_EQUAL;
            break;
          case D3D11_COMPARISON_GREATER_EQUAL:
            d.BackFace.StencilFunc = D3D11_COMPARISON_LESS;
            break;

          case D3D11_COMPARISON_GREATER:
            d.BackFace.StencilFunc = D3D11_COMPARISON_LESS_EQUAL;
            break;
          case D3D11_COMPARISON_LESS_EQUAL:
            d.BackFace.StencilFunc = D3D11_COMPARISON_GREATER;
            break;
        }
      }

      SAFE_RELEASE(os);
      hr = m_pDevice->CreateDepthStencilState(&d, &os);
      if(FAILED(hr))
      {
        RDCERR("Failed to create depth/stencil overlay depth state %08x", hr);
        return m_OverlayResourceId;
      }

      m_pImmediateContext->OMSetDepthStencilState(os, stencilRef);

      m_pImmediateContext->OMSetBlendState(NULL, NULL, 0xffffffff);

      float redConsts[] = {255.0f / 255.0f, 0.0f / 255.0f, 0.0f / 255.0f, 255.0f / 255.0f};

      ID3D11Buffer *buf = MakeCBuffer(redConsts, sizeof(redConsts));

      m_pImmediateContext->PSSetConstantBuffers(1, 1, &buf);

      m_pImmediateContext->PSSetShader(m_DebugRender.OverlayPS, NULL, 0);

      m_WrappedDevice->ReplayLog(0, eventID, eReplay_OnlyDraw);

      SAFE_RELEASE(os);

      m_pImmediateContext->CopyResource(renderDepth, preDrawDepth);

      d = dsDesc;

      if(overlay == eTexOverlay_Depth)
      {
        d.DepthFunc = cur.DepthFunc;
      }
      else if(overlay == eTexOverlay_Stencil)
      {
        d.FrontFace = cur.FrontFace;
        d.BackFace = cur.BackFace;
      }

      hr = m_pDevice->CreateDepthStencilState(&d, &os);
      if(FAILED(hr))
      {
        RDCERR("Failed to create depth/stencil overlay depth state 2 %08x", hr);
        return m_OverlayResourceId;
      }

      m_pImmediateContext->OMSetDepthStencilState(os, stencilRef);

      float greenConsts[] = {0.0f / 255.0f, 255.0f / 255.0f, 0.0f / 255.0f, 255.0f / 255.0f};

      buf = MakeCBuffer(greenConsts, sizeof(greenConsts));

      m_pImmediateContext->PSSetConstantBuffers(1, 1, &buf);

      m_pImmediateContext->PSSetShader(m_DebugRender.OverlayPS, NULL, 0);

      m_WrappedDevice->ReplayLog(0, eventID, eReplay_OnlyDraw);

      SAFE_RELEASE(os);
    }
  }
  else
  {
    // no depth? trivial pass for depth or stencil tests
    if(overlay == eTexOverlay_Depth || overlay == eTexOverlay_Stencil)
    {
      m_pImmediateContext->PSSetShader(m_DebugRender.OverlayPS, NULL, 0);

      dsDesc.DepthEnable = FALSE;
      dsDesc.StencilEnable = FALSE;

      ID3D11DepthStencilState *os = NULL;
      hr = m_pDevice->CreateDepthStencilState(&dsDesc, &os);
      if(FAILED(hr))
      {
        RDCERR("Failed to create drawcall depth stencil state %08x", hr);
        return m_OverlayResourceId;
      }

      m_pImmediateContext->OMSetDepthStencilState(os, 0);

      m_pImmediateContext->OMSetBlendState(NULL, NULL, 0xffffffff);

      ID3D11RasterizerState *rs = NULL;
      {
        D3D11_RASTERIZER_DESC rdesc;

        rdesc.FillMode = D3D11_FILL_SOLID;
        rdesc.CullMode = D3D11_CULL_NONE;
        rdesc.FrontCounterClockwise = FALSE;
        rdesc.DepthBias = D3D11_DEFAULT_DEPTH_BIAS;
        rdesc.DepthBiasClamp = D3D11_DEFAULT_DEPTH_BIAS_CLAMP;
        rdesc.SlopeScaledDepthBias = D3D11_DEFAULT_SLOPE_SCALED_DEPTH_BIAS;
        rdesc.DepthClipEnable = FALSE;
        rdesc.ScissorEnable = FALSE;
        rdesc.MultisampleEnable = FALSE;
        rdesc.AntialiasedLineEnable = FALSE;

        hr = m_pDevice->CreateRasterizerState(&rdesc, &rs);
        if(FAILED(hr))
        {
          RDCERR("Failed to create drawcall rast state %08x", hr);
          return m_OverlayResourceId;
        }
      }

      float clearColour[] = {0.0f, 1.0f, 0.0f, 0.0f};
      m_pImmediateContext->ClearRenderTargetView(rtv, clearColour);

      float overlayConsts[] = {0.0f, 1.0f, 0.0f, 1.0f};
      ID3D11Buffer *buf = MakeCBuffer(overlayConsts, sizeof(overlayConsts));

      m_pImmediateContext->PSSetConstantBuffers(1, 1, &buf);

      m_pImmediateContext->RSSetState(rs);

      m_WrappedDevice->ReplayLog(0, eventID, eReplay_OnlyDraw);

      SAFE_RELEASE(os);
      SAFE_RELEASE(rs);
    }
    else
    {
      RDCERR("Unhandled overlay case!");
    }
  }

  SAFE_RELEASE(rtv);

  SAFE_RELEASE(renderDepth);
  SAFE_RELEASE(preDrawDepth);

  old.ApplyState(m_WrappedContext);

  return m_OverlayResourceId;
}

struct CopyPixelParams
{
  bool multisampled;
  bool floatTex;
  bool uintTex;
  bool intTex;

  UINT subres;

  bool depthcopy;     // are we copying depth or colour
  bool depthbound;    // if copying depth, was any depth bound (or should we write <-1,-1> marker)

  ID3D11Texture2D *sourceTex;    // texture with the actual data in it
  ID3D11Texture2D *srvTex;       // could be same as sourceTex if sourceTex had BIND_SRV flag on,
                                 // otherwise a texture of same format with BIND_SRV to copy to

  ID3D11ShaderResourceView *srv[2];    // srv[0] = colour or depth, srv[1] = stencil or NULL

  ID3D11UnorderedAccessView *uav;    // uav to copy pixel to

  ID3D11Buffer *srcxyCBuf;
  ID3D11Buffer *storexyCBuf;
};

void D3D11DebugManager::PixelHistoryCopyPixel(CopyPixelParams &p, uint32_t x, uint32_t y)
{
  // perform a subresource copy if the real source tex couldn't be directly bound as SRV
  if(p.sourceTex != p.srvTex && p.sourceTex && p.srvTex)
    m_pImmediateContext->CopySubresourceRegion(p.srvTex, p.subres, 0, 0, 0, p.sourceTex, p.subres,
                                               NULL);

  ID3D11RenderTargetView *tmpViews[D3D11_SIMULTANEOUS_RENDER_TARGET_COUNT] = {0};
  m_pImmediateContext->OMGetRenderTargets(D3D11_SIMULTANEOUS_RENDER_TARGET_COUNT, tmpViews, NULL);

  uint32_t UAVStartSlot = 0;
  for(int i = 0; i < D3D11_SIMULTANEOUS_RENDER_TARGET_COUNT; i++)
  {
    if(tmpViews[i] != NULL)
    {
      UAVStartSlot = i + 1;
      SAFE_RELEASE(tmpViews[i]);
    }
  }

  ID3D11RenderTargetView *prevRTVs[D3D11_SIMULTANEOUS_RENDER_TARGET_COUNT] = {0};
  ID3D11UnorderedAccessView *prevUAVs[D3D11_1_UAV_SLOT_COUNT] = {0};
  ID3D11DepthStencilView *prevDSV = NULL;
  const UINT numUAVs =
      m_WrappedContext->IsFL11_1() ? D3D11_1_UAV_SLOT_COUNT : D3D11_PS_CS_UAV_REGISTER_COUNT;
  m_pImmediateContext->OMGetRenderTargetsAndUnorderedAccessViews(
      UAVStartSlot, prevRTVs, &prevDSV, UAVStartSlot, numUAVs - UAVStartSlot, prevUAVs);

  m_pImmediateContext->OMSetRenderTargetsAndUnorderedAccessViews(0, NULL, NULL, 0, 0, NULL, NULL);

  ID3D11ComputeShader *curCS = NULL;
  ID3D11ClassInstance *curCSInst[D3D11_SHADER_MAX_INTERFACES] = {NULL};
  UINT curCSNumInst = D3D11_SHADER_MAX_INTERFACES;
  ID3D11Buffer *curCSCBuf[2] = {0};
  ID3D11ShaderResourceView *curCSSRVs[10] = {0};
  ID3D11UnorderedAccessView *curCSUAV[4] = {0};
  UINT initCounts[D3D11_1_UAV_SLOT_COUNT];
  memset(&initCounts[0], 0xff, sizeof(initCounts));

  m_pImmediateContext->CSGetShader(&curCS, curCSInst, &curCSNumInst);
  m_pImmediateContext->CSGetConstantBuffers(0, ARRAY_COUNT(curCSCBuf), curCSCBuf);
  m_pImmediateContext->CSGetShaderResources(0, ARRAY_COUNT(curCSSRVs), curCSSRVs);
  m_pImmediateContext->CSGetUnorderedAccessViews(0, ARRAY_COUNT(curCSUAV), curCSUAV);

  uint32_t storexyData[4] = {x, y, uint32_t(p.depthcopy), uint32_t(p.srv[1] != NULL)};

  D3D11_MAPPED_SUBRESOURCE mapped;
  m_pImmediateContext->Map(p.storexyCBuf, 0, D3D11_MAP_WRITE_DISCARD, 0, &mapped);

  memcpy(mapped.pData, storexyData, sizeof(storexyData));

  m_pImmediateContext->Unmap(p.storexyCBuf, 0);

  m_pImmediateContext->CSSetConstantBuffers(0, 1, &p.srcxyCBuf);
  m_pImmediateContext->CSSetConstantBuffers(1, 1, &p.storexyCBuf);

  UINT offs = 0;

  if(p.depthcopy)
  {
    offs = 0;
  }
  else
  {
    if(p.floatTex)
      offs = 1;
    else if(p.uintTex)
      offs = 2;
    else if(p.intTex)
      offs = 3;
  }

  m_pImmediateContext->CSSetUnorderedAccessViews(offs, 1, &p.uav, initCounts);

  if(p.depthcopy)
  {
    offs = p.multisampled ? 2 : 0;
  }
  else
  {
    if(p.floatTex)
      offs = 4;
    else if(p.uintTex)
      offs = 6;
    else if(p.intTex)
      offs = 8;

    if(p.multisampled)
      offs++;
  }

  m_pImmediateContext->CSSetShaderResources(offs, 2, p.srv);

  m_pImmediateContext->CSSetShader(!p.depthcopy || p.depthbound ? m_DebugRender.PixelHistoryCopyCS
                                                                : m_DebugRender.PixelHistoryUnusedCS,
                                   NULL, 0);
  m_pImmediateContext->Dispatch(1, 1, 1);

  m_pImmediateContext->CSSetShader(curCS, curCSInst, curCSNumInst);
  m_pImmediateContext->CSSetConstantBuffers(0, ARRAY_COUNT(curCSCBuf), curCSCBuf);
  m_pImmediateContext->CSSetShaderResources(0, ARRAY_COUNT(curCSSRVs), curCSSRVs);
  m_pImmediateContext->CSSetUnorderedAccessViews(0, ARRAY_COUNT(curCSUAV), curCSUAV, initCounts);

  m_pImmediateContext->OMSetRenderTargetsAndUnorderedAccessViews(
      UAVStartSlot, prevRTVs, prevDSV, UAVStartSlot, numUAVs - UAVStartSlot, prevUAVs, initCounts);

  for(int i = 0; i < D3D11_SIMULTANEOUS_RENDER_TARGET_COUNT; i++)
    SAFE_RELEASE(prevRTVs[i]);
  for(int i = 0; i < D3D11_1_UAV_SLOT_COUNT; i++)
    SAFE_RELEASE(prevUAVs[i]);
  SAFE_RELEASE(prevDSV);

  SAFE_RELEASE(curCS);
  for(UINT i = 0; i < curCSNumInst; i++)
    SAFE_RELEASE(curCSInst[i]);
  for(size_t i = 0; i < ARRAY_COUNT(curCSCBuf); i++)
    SAFE_RELEASE(curCSCBuf[i]);
  for(size_t i = 0; i < ARRAY_COUNT(curCSSRVs); i++)
    SAFE_RELEASE(curCSSRVs[i]);
  for(size_t i = 0; i < ARRAY_COUNT(curCSUAV); i++)
    SAFE_RELEASE(curCSUAV[i]);
}

vector<PixelModification> D3D11DebugManager::PixelHistory(vector<EventUsage> events,
                                                          ResourceId target, uint32_t x, uint32_t y,
                                                          uint32_t slice, uint32_t mip,
                                                          uint32_t sampleIdx,
                                                          FormatComponentType typeHint)
{
  vector<PixelModification> history;

  // this function needs a *huge* amount of tidying, refactoring and documenting.

  if(events.empty())
    return history;

  TextureShaderDetails details = GetShaderDetails(target, typeHint, true);

  if(details.texFmt == DXGI_FORMAT_UNKNOWN)
    return history;

  details.texFmt = GetNonSRGBFormat(details.texFmt);
  details.texFmt = GetTypedFormat(details.texFmt, typeHint);

  SCOPED_TIMER("D3D11DebugManager::PixelHistory");

  if(sampleIdx > details.sampleCount)
    sampleIdx = 0;

  uint32_t sampleMask = ~0U;
  if(sampleIdx < 32)
    sampleMask = 1U << sampleIdx;

  bool multisampled = (details.sampleCount > 1);

  // sampleIdx used later for deciding subresource to read from, so
  // set it to 0 for the no-sample case (resolved, or never MSAA in the
  // first place).
  if(sampleIdx == ~0U || !multisampled)
    sampleIdx = 0;

  // needed for comparison with viewports
  float xf = (float)x;
  float yf = (float)y;

  RDCDEBUG("Checking Pixel History on %llu (%u, %u) with %u possible events", target, x, y,
           (uint32_t)events.size());

  // these occlusion queries are run with every test possible disabled
  vector<ID3D11Query *> occl;
  occl.reserve(events.size());

  ID3D11Query *testQueries[6] = {0};    // one query for each test we do per-drawcall

  uint32_t pixstoreStride = 4;

  // reserve 3 pixels per draw (worst case all events). This is used for Pre value, Post value and
  // # frag overdraw (with & without original shader). It's reused later to retrieve per-fragment
  // post values.
  uint32_t pixstoreSlots = (uint32_t)(events.size() * pixstoreStride);

  // need UAV compatible format, so switch B8G8R8A8 for R8G8B8A8, everything will
  // render as normal and it will just be swizzled (which we were doing manually anyway).
  if(details.texFmt == DXGI_FORMAT_B8G8R8A8_UNORM)
    details.texFmt = DXGI_FORMAT_R8G8B8A8_UNORM;

  // other transformations, B8G8R8X8 also as R8G8B8A8 (alpha will be ignored)
  if(details.texFmt == DXGI_FORMAT_B8G8R8X8_UNORM)
    details.texFmt = DXGI_FORMAT_R8G8B8A8_UNORM;

  // R32G32B32 as R32G32B32A32 (alpha will be ignored)
  if(details.texFmt == DXGI_FORMAT_R32G32B32_FLOAT)
    details.texFmt = DXGI_FORMAT_R32G32B32A32_FLOAT;
  if(details.texFmt == DXGI_FORMAT_R32G32B32_UINT)
    details.texFmt = DXGI_FORMAT_R32G32B32A32_UINT;
  if(details.texFmt == DXGI_FORMAT_R32G32B32_SINT)
    details.texFmt = DXGI_FORMAT_R32G32B32A32_SINT;

  // these formats are only valid for depth textures at which point pixstore doesn't matter, so it
  // can be anything.
  if(details.texFmt == DXGI_FORMAT_R24_UNORM_X8_TYPELESS ||
     details.texFmt == DXGI_FORMAT_X24_TYPELESS_G8_UINT ||
     details.texFmt == DXGI_FORMAT_R24G8_TYPELESS || details.texFmt == DXGI_FORMAT_D24_UNORM_S8_UINT ||

     details.texFmt == DXGI_FORMAT_R32_FLOAT_X8X24_TYPELESS ||
     details.texFmt == DXGI_FORMAT_X32_TYPELESS_G8X24_UINT ||
     details.texFmt == DXGI_FORMAT_R32G8X24_TYPELESS ||
     details.texFmt == DXGI_FORMAT_D32_FLOAT_S8X24_UINT)
    details.texFmt = DXGI_FORMAT_R32G32B32A32_UINT;

  // define a texture that we can copy before/after results into
  D3D11_TEXTURE2D_DESC pixstoreDesc = {
      RDCMIN(2048U, AlignUp16(pixstoreSlots)),
      RDCMAX(1U, (pixstoreSlots / 2048) + 1),
      1U,
      1U,
      details.texFmt,
      {1, 0},
      D3D11_USAGE_DEFAULT,
      D3D11_BIND_UNORDERED_ACCESS,
      0,
      0,
  };

  ID3D11Texture2D *pixstore = NULL;
  m_pDevice->CreateTexture2D(&pixstoreDesc, NULL, &pixstore);

  // This is used for shader output values.
  pixstoreDesc.Format = DXGI_FORMAT_R32G32B32A32_FLOAT;

  ID3D11Texture2D *shadoutStore = NULL;
  m_pDevice->CreateTexture2D(&pixstoreDesc, NULL, &shadoutStore);

  // we use R32G32 so that we can bind this buffer as UAV and write to both depth and stencil
  // components.
  // the shader does the upcasting for us when we read from depth or stencil
  pixstoreDesc.Format = DXGI_FORMAT_R32G32_FLOAT;

  ID3D11Texture2D *pixstoreDepth = NULL;
  m_pDevice->CreateTexture2D(&pixstoreDesc, NULL, &pixstoreDepth);

  pixstoreDesc.Usage = D3D11_USAGE_STAGING;
  pixstoreDesc.CPUAccessFlags = D3D11_CPU_ACCESS_READ;
  pixstoreDesc.BindFlags = 0;

  pixstoreDesc.Format = details.texFmt;

  ID3D11Texture2D *pixstoreReadback = NULL;
  m_pDevice->CreateTexture2D(&pixstoreDesc, NULL, &pixstoreReadback);

  pixstoreDesc.Format = DXGI_FORMAT_R32G32B32A32_FLOAT;

  ID3D11Texture2D *shadoutStoreReadback = NULL;
  m_pDevice->CreateTexture2D(&pixstoreDesc, NULL, &shadoutStoreReadback);

  pixstoreDesc.Format = DXGI_FORMAT_R32G32_FLOAT;

  ID3D11Texture2D *pixstoreDepthReadback = NULL;
  m_pDevice->CreateTexture2D(&pixstoreDesc, NULL, &pixstoreDepthReadback);

  ID3D11UnorderedAccessView *pixstoreUAV = NULL;
  m_pDevice->CreateUnorderedAccessView(pixstore, NULL, &pixstoreUAV);

  ID3D11UnorderedAccessView *shadoutStoreUAV = NULL;
  m_pDevice->CreateUnorderedAccessView(shadoutStore, NULL, &shadoutStoreUAV);

  ID3D11UnorderedAccessView *pixstoreDepthUAV = NULL;
  m_pDevice->CreateUnorderedAccessView(pixstoreDepth, NULL, &pixstoreDepthUAV);

  // very wasteful, but we must leave the viewport as is to get correct rasterisation which means
  // same dimensions of render target.
  D3D11_TEXTURE2D_DESC shadoutDesc = {
      details.texWidth,
      details.texHeight,
      1U,
      1U,
      DXGI_FORMAT_R32G32B32A32_FLOAT,
      {details.sampleCount, details.sampleQuality},
      D3D11_USAGE_DEFAULT,
      D3D11_BIND_RENDER_TARGET | D3D11_BIND_SHADER_RESOURCE,
      0,
      0,
  };
  ID3D11Texture2D *shadOutput = NULL;
  m_pDevice->CreateTexture2D(&shadoutDesc, NULL, &shadOutput);

  ID3D11ShaderResourceView *shadOutputSRV = NULL;
  m_pDevice->CreateShaderResourceView(shadOutput, NULL, &shadOutputSRV);

  ID3D11RenderTargetView *shadOutputRTV = NULL;
  m_pDevice->CreateRenderTargetView(shadOutput, NULL, &shadOutputRTV);

  shadoutDesc.Format = DXGI_FORMAT_R32G8X24_TYPELESS;
  shadoutDesc.BindFlags = D3D11_BIND_DEPTH_STENCIL | D3D11_BIND_SHADER_RESOURCE;
  ID3D11Texture2D *shaddepthOutput = NULL;
  m_pDevice->CreateTexture2D(&shadoutDesc, NULL, &shaddepthOutput);

  ID3D11DepthStencilView *shaddepthOutputDSV = NULL;
  {
    D3D11_DEPTH_STENCIL_VIEW_DESC desc;
    desc.Flags = 0;
    desc.Format = DXGI_FORMAT_D32_FLOAT_S8X24_UINT;
    desc.ViewDimension = D3D11_DSV_DIMENSION_TEXTURE2D;
    desc.Texture2D.MipSlice = 0;

    if(multisampled)
      desc.ViewDimension = D3D11_DSV_DIMENSION_TEXTURE2DMS;

    m_pDevice->CreateDepthStencilView(shaddepthOutput, &desc, &shaddepthOutputDSV);
  }

  D3D11_SHADER_RESOURCE_VIEW_DESC copyDepthSRVDesc, copyStencilSRVDesc;
  copyDepthSRVDesc.ViewDimension = D3D11_SRV_DIMENSION_TEXTURE2D;
  copyDepthSRVDesc.Texture2D.MipLevels = 1;
  copyDepthSRVDesc.Texture2D.MostDetailedMip = 0;
  copyStencilSRVDesc.ViewDimension = D3D11_SRV_DIMENSION_TEXTURE2D;
  copyStencilSRVDesc.Texture2D.MipLevels = 1;
  copyStencilSRVDesc.Texture2D.MostDetailedMip = 0;

  if(multisampled)
    copyDepthSRVDesc.ViewDimension = copyStencilSRVDesc.ViewDimension =
        D3D11_SRV_DIMENSION_TEXTURE2DMS;

  ID3D11ShaderResourceView *shaddepthOutputDepthSRV = NULL, *shaddepthOutputStencilSRV = NULL;

  {
    copyDepthSRVDesc.Format = DXGI_FORMAT_R32_FLOAT_X8X24_TYPELESS;
    m_pDevice->CreateShaderResourceView(shaddepthOutput, &copyDepthSRVDesc, &shaddepthOutputDepthSRV);
    copyDepthSRVDesc.Format = DXGI_FORMAT_X32_TYPELESS_G8X24_UINT;
    m_pDevice->CreateShaderResourceView(shaddepthOutput, &copyDepthSRVDesc,
                                        &shaddepthOutputStencilSRV);
  }

  // depth texture to copy to, as CopySubresourceRegion can't copy single pixels out of a depth
  // buffer,
  // and we can't guarantee that the original depth texture is SRV-compatible to allow single-pixel
  // copies
  // via compute shader.
  //
  // Due to copies having to match formats between source and destination we don't create these
  // textures up
  // front but on demand, and resize up as necessary. We do a whole copy from this, then a CS copy
  // via SRV to UAV
  // to copy into the pixstore (which we do a final copy to for readback). The extra step is
  // necessary as
  // you can Copy to a staging texture but you can't use a CS, which we need for single-pixel depth
  // (and stencil) copy.

  D3D11_TEXTURE2D_DESC depthCopyD24S8Desc = {
      details.texWidth,
      details.texHeight,
      details.texMips,
      details.texArraySize,
      DXGI_FORMAT_R24G8_TYPELESS,
      {details.sampleCount, details.sampleQuality},
      D3D11_USAGE_DEFAULT,
      D3D11_BIND_SHADER_RESOURCE,
      0,
      0,
  };
  ID3D11Texture2D *depthCopyD24S8 = NULL;
  ID3D11ShaderResourceView *depthCopyD24S8_DepthSRV = NULL, *depthCopyD24S8_StencilSRV = NULL;

  D3D11_TEXTURE2D_DESC depthCopyD32S8Desc = depthCopyD24S8Desc;
  depthCopyD32S8Desc.Format = DXGI_FORMAT_R32G8X24_TYPELESS;
  ID3D11Texture2D *depthCopyD32S8 = NULL;
  ID3D11ShaderResourceView *depthCopyD32S8_DepthSRV = NULL, *depthCopyD32S8_StencilSRV = NULL;

  D3D11_TEXTURE2D_DESC depthCopyD32Desc = depthCopyD32S8Desc;
  depthCopyD32Desc.Format = DXGI_FORMAT_R32_TYPELESS;
  ID3D11Texture2D *depthCopyD32 = NULL;
  ID3D11ShaderResourceView *depthCopyD32_DepthSRV = NULL;

  D3D11_TEXTURE2D_DESC depthCopyD16Desc = depthCopyD24S8Desc;
  depthCopyD16Desc.Format = DXGI_FORMAT_R16_TYPELESS;
  ID3D11Texture2D *depthCopyD16 = NULL;
  ID3D11ShaderResourceView *depthCopyD16_DepthSRV = NULL;

  bool floatTex = false, uintTex = false, intTex = false;

  if(IsUIntFormat(details.texFmt) || IsTypelessFormat(details.texFmt))
  {
    uintTex = true;
  }
  else if(IsIntFormat(details.texFmt))
  {
    intTex = true;
  }
  else
  {
    floatTex = true;
  }

  uint32_t srcxyData[8] = {
      x,
      y,
      multisampled ? sampleIdx : mip,
      slice,

      uint32_t(multisampled),
      uint32_t(floatTex),
      uint32_t(uintTex),
      uint32_t(intTex),
  };

  uint32_t shadoutsrcxyData[8];
  memcpy(shadoutsrcxyData, srcxyData, sizeof(srcxyData));

  // shadout texture doesn't have slices/mips, just one of the right dimension
  shadoutsrcxyData[2] = multisampled ? sampleIdx : 0;
  shadoutsrcxyData[3] = 0;

  ID3D11Buffer *srcxyCBuf = MakeCBuffer(sizeof(srcxyData));
  ID3D11Buffer *shadoutsrcxyCBuf = MakeCBuffer(sizeof(shadoutsrcxyData));
  ID3D11Buffer *storexyCBuf = MakeCBuffer(sizeof(srcxyData));

  FillCBuffer(srcxyCBuf, srcxyData, sizeof(srcxyData));
  FillCBuffer(shadoutsrcxyCBuf, shadoutsrcxyData, sizeof(shadoutsrcxyData));

  // so we do:
  // per sample: orig depth --copy--> depthCopyXXX (created/upsized on demand) --CS pixel copy-->
  // pixstoreDepth
  // at end: pixstoreDepth --copy--> pixstoreDepthReadback
  //
  // First copy is only needed if orig depth is not SRV-able
  // CS pixel copy is needed since it's the only way to copy only one pixel from depth texture,
  // CopySubresourceRegion
  // can't copy a sub-box of a depth copy. It also is required in the MSAA case to read a specific
  // pixel/sample out.
  //
  // final copy is needed to get data into a readback texture since we can't have CS writing to
  // staging texture
  //
  //
  // for colour it's simple, it's just
  // per sample: orig color --copy--> pixstore
  // at end: pixstore --copy--> pixstoreReadback
  //
  // this is slightly redundant but it only adds one extra copy at the end and an extra target, and
  // allows to handle
  // MSAA source textures (which can't copy direct to a staging texture)

  ID3D11Resource *targetres = NULL;

  if(WrappedID3D11Texture1D::m_TextureList.find(target) != WrappedID3D11Texture1D::m_TextureList.end())
    targetres =
        ((WrappedID3D11Texture1D *)WrappedID3D11Texture1D::m_TextureList[target].m_Texture)->GetReal();
  else if(WrappedID3D11Texture2D1::m_TextureList.find(target) !=
          WrappedID3D11Texture2D1::m_TextureList.end())
    targetres =
        ((WrappedID3D11Texture2D1 *)WrappedID3D11Texture2D1::m_TextureList[target].m_Texture)->GetReal();
  else if(WrappedID3D11Texture3D1::m_TextureList.find(target) !=
          WrappedID3D11Texture3D1::m_TextureList.end())
    targetres =
        ((WrappedID3D11Texture3D1 *)WrappedID3D11Texture3D1::m_TextureList[target].m_Texture)->GetReal();

  CopyPixelParams colourCopyParams = {};

  // common parameters
  colourCopyParams.multisampled = multisampled;
  colourCopyParams.floatTex = floatTex;
  colourCopyParams.uintTex = uintTex;
  colourCopyParams.intTex = intTex;
  colourCopyParams.srcxyCBuf = srcxyCBuf;
  colourCopyParams.storexyCBuf = storexyCBuf;
  colourCopyParams.subres = details.texArraySize * slice + mip;

  CopyPixelParams depthCopyParams = colourCopyParams;

  colourCopyParams.depthcopy = false;
  colourCopyParams.sourceTex = (ID3D11Texture2D *)targetres;
  colourCopyParams.srvTex = (ID3D11Texture2D *)details.srvResource;
  colourCopyParams.srv[0] = details.srv[details.texType];
  colourCopyParams.srv[1] = NULL;
  colourCopyParams.uav = pixstoreUAV;

  depthCopyParams.depthcopy = true;
  depthCopyParams.uav = pixstoreDepthUAV;

  // while issuing the above queries we can check to see which tests are enabled so we don't
  // bother checking if depth testing failed if the depth test was disabled
  vector<uint32_t> flags(events.size());
  enum
  {
    TestEnabled_BackfaceCulling = 1 << 0,
    TestEnabled_DepthClip = 1 << 1,
    TestEnabled_Scissor = 1 << 2,
    TestEnabled_DepthTesting = 1 << 3,
    TestEnabled_StencilTesting = 1 << 4,

    // important to know if blending is enabled or not as we currently skip a bunch of stuff
    // and only pay attention to the final passing fragment if blending is off
    Blending_Enabled = 1 << 5,

    // additional flags we can trivially detect on the CPU for edge cases
    TestMustFail_Scissor =
        1 << 6,    // if the scissor is enabled, pixel lies outside all regions (could be only one)
    TestMustPass_Scissor =
        1 << 7,    // if the scissor is enabled, pixel lies inside all regions (could be only one)
    TestMustFail_DepthTesting = 1 << 8,      // if the comparison func is NEVER
    TestMustFail_StencilTesting = 1 << 9,    // if the comparison func is NEVER for both faces, or
                                             // one face is backface culled and the other is NEVER

    // if the sample mask set at this event doesn't have the right bit set
    TestMustFail_SampleMask = 1 << 10,
  };

#if 1
  BOOL occlData = 0;
  const D3D11_QUERY_DESC occlDesc = {D3D11_QUERY_OCCLUSION_PREDICATE, 0};
#else
  UINT64 occlData = 0;
  const D3D11_QUERY_DESC occlDesc = {D3D11_QUERY_OCCLUSION, 0};
#endif

  HRESULT hr = S_OK;

  for(size_t i = 0; i < events.size(); i++)
  {
    ID3D11Query *q = NULL;
    m_pDevice->CreateQuery(&occlDesc, &q);
    occl.push_back(q);
  }

  for(size_t i = 0; i < ARRAY_COUNT(testQueries); i++)
    m_pDevice->CreateQuery(&occlDesc, &testQueries[i]);

  //////////////////////////////////////////////////////////////////
  // Check that everything we need has successfully created.
  // We free everything together at the end

  bool allCreated = true;

  for(size_t i = 0; i < ARRAY_COUNT(testQueries); i++)
  {
    if(!testQueries[i])
    {
      RDCERR("Failed to create test query %d", i);
      allCreated = false;
    }
  }

  if(!pixstore || !pixstoreUAV || !pixstoreReadback)
  {
    RDCERR("Failed to create pixstore (%p %p %p) (%u slots @ fmt %u)", pixstore, pixstoreUAV,
           pixstoreReadback, pixstoreSlots, details.texFmt);
    allCreated = false;
  }

  if(!pixstoreDepth || !pixstoreDepthUAV || !pixstoreDepthReadback)
  {
    RDCERR("Failed to create pixstoreDepth (%p %p %p) (%u slots @ fmt %u)", pixstoreDepth,
           pixstoreDepthUAV, pixstoreDepthReadback, pixstoreSlots, details.texFmt);
    allCreated = false;
  }

  if(!shadoutStore || !shadoutStoreUAV || !shadoutStoreReadback)
  {
    RDCERR("Failed to create shadoutStore (%p %p %p) (%u slots @ fmt %u)", shadoutStore,
           shadoutStoreUAV, shadoutStoreReadback, pixstoreSlots, details.texFmt);
    allCreated = false;
  }

  if(!shadOutput || !shadOutputSRV || !shadOutputRTV)
  {
    RDCERR("Failed to create shadoutStore (%p %p %p) (%ux%u [%u,%u] @ fmt %u)", shadOutput,
           shadOutputSRV, shadOutputRTV, details.texWidth, details.texHeight, details.sampleCount,
           details.sampleQuality, details.texFmt);
    allCreated = false;
  }

  if(!shaddepthOutput || !shaddepthOutputDSV || !shaddepthOutputDepthSRV || !shaddepthOutputStencilSRV)
  {
    RDCERR("Failed to create shadoutStore (%p %p %p %p) (%ux%u [%u,%u] @ fmt %u)", shaddepthOutput,
           shaddepthOutputDSV, shaddepthOutputDepthSRV, shaddepthOutputStencilSRV, details.texWidth,
           details.texHeight, details.sampleCount, details.sampleQuality, details.texFmt);
    allCreated = false;
  }

  if(!srcxyCBuf || !storexyCBuf)
  {
    RDCERR("Failed to create cbuffers (%p %p)", srcxyCBuf, storexyCBuf);
    allCreated = false;
  }

  if(!allCreated)
  {
    for(size_t i = 0; i < ARRAY_COUNT(testQueries); i++)
      SAFE_RELEASE(testQueries[i]);

    SAFE_RELEASE(pixstore);
    SAFE_RELEASE(shadoutStore);
    SAFE_RELEASE(pixstoreDepth);

    SAFE_RELEASE(pixstoreReadback);
    SAFE_RELEASE(shadoutStoreReadback);
    SAFE_RELEASE(pixstoreDepthReadback);

    SAFE_RELEASE(pixstoreUAV);
    SAFE_RELEASE(shadoutStoreUAV);
    SAFE_RELEASE(pixstoreDepthUAV);

    SAFE_RELEASE(shadOutput);
    SAFE_RELEASE(shadOutputSRV);
    SAFE_RELEASE(shadOutputRTV);
    SAFE_RELEASE(shaddepthOutput);
    SAFE_RELEASE(shaddepthOutputDSV);
    SAFE_RELEASE(shaddepthOutputDepthSRV);
    SAFE_RELEASE(shaddepthOutputStencilSRV);

    SAFE_RELEASE(depthCopyD24S8);
    SAFE_RELEASE(depthCopyD24S8_DepthSRV);
    SAFE_RELEASE(depthCopyD24S8_StencilSRV);

    SAFE_RELEASE(depthCopyD32S8);
    SAFE_RELEASE(depthCopyD32S8_DepthSRV);
    SAFE_RELEASE(depthCopyD32S8_StencilSRV);

    SAFE_RELEASE(depthCopyD32);
    SAFE_RELEASE(depthCopyD32_DepthSRV);

    SAFE_RELEASE(depthCopyD16);
    SAFE_RELEASE(depthCopyD16_DepthSRV);

    SAFE_RELEASE(srcxyCBuf);
    SAFE_RELEASE(shadoutsrcxyCBuf);
    SAFE_RELEASE(storexyCBuf);

    return history;
  }

  m_WrappedDevice->ReplayLog(0, events[0].eventID, eReplay_WithoutDraw);

  ID3D11RasterizerState *curRS = NULL;
  ID3D11RasterizerState *newRS = NULL;
  ID3D11DepthStencilState *newDS = NULL;
  ID3D11PixelShader *curPS = NULL;
  ID3D11ClassInstance *curInst[D3D11_SHADER_MAX_INTERFACES] = {NULL};
  UINT curNumInst = 0;
  UINT curNumViews = 0;
  UINT curNumScissors = 0;
  D3D11_VIEWPORT curViewports[16] = {0};
  D3D11_RECT curScissors[16] = {0};
  D3D11_RECT newScissors[16] = {0};
  ID3D11BlendState *curBS = NULL;
  float blendFactor[4] = {0};
  UINT curSample = 0;
  ID3D11DepthStencilState *curDS = NULL;
  UINT stencilRef = 0;

  ////////////////////////////////////////////////////////////////////////
  // Main loop over each event to determine if it rasterized to this pixel

  for(size_t ev = 0; ev < events.size(); ev++)
  {
    curNumInst = D3D11_SHADER_MAX_INTERFACES;
    curNumScissors = curNumViews = 16;

    bool uavOutput =
        ((events[ev].usage >= eUsage_VS_RWResource && events[ev].usage <= eUsage_CS_RWResource) ||
         events[ev].usage == eUsage_CopyDst || events[ev].usage == eUsage_Copy ||
         events[ev].usage == eUsage_Resolve || events[ev].usage == eUsage_ResolveDst ||
         events[ev].usage == eUsage_GenMips);

    m_pImmediateContext->RSGetState(&curRS);
    m_pImmediateContext->OMGetBlendState(&curBS, blendFactor, &curSample);
    m_pImmediateContext->OMGetDepthStencilState(&curDS, &stencilRef);
    m_pImmediateContext->PSGetShader(&curPS, curInst, &curNumInst);
    m_pImmediateContext->RSGetViewports(&curNumViews, curViewports);
    m_pImmediateContext->RSGetScissorRects(&curNumScissors, curScissors);

    // defaults (mostly)
    // disable tests/clips and enable scissor as we need it to clip visibility to just our pixel
    D3D11_RASTERIZER_DESC rd = {
        /*FillMode =*/D3D11_FILL_SOLID,
        /*CullMode =*/D3D11_CULL_NONE,
        /*FrontCounterClockwise =*/FALSE,
        /*DepthBias =*/D3D11_DEFAULT_DEPTH_BIAS,
        /*DepthBiasClamp =*/D3D11_DEFAULT_DEPTH_BIAS_CLAMP,
        /*SlopeScaledDepthBias =*/D3D11_DEFAULT_SLOPE_SCALED_DEPTH_BIAS,
        /*DepthClipEnable =*/FALSE,
        /*ScissorEnable =*/TRUE,
        /*MultisampleEnable =*/FALSE,
        /*AntialiasedLineEnable =*/FALSE,
    };

    D3D11_RASTERIZER_DESC rsDesc = {
        /*FillMode =*/D3D11_FILL_SOLID,
        /*CullMode =*/D3D11_CULL_BACK,
        /*FrontCounterClockwise =*/FALSE,
        /*DepthBias =*/D3D11_DEFAULT_DEPTH_BIAS,
        /*DepthBiasClamp =*/D3D11_DEFAULT_DEPTH_BIAS_CLAMP,
        /*SlopeScaledDepthBias =*/D3D11_DEFAULT_SLOPE_SCALED_DEPTH_BIAS,
        /*DepthClipEnable =*/TRUE,
        /*ScissorEnable =*/FALSE,
        /*MultisampleEnable =*/FALSE,
        /*AntialiasedLineEnable =*/FALSE,
    };

    if(curRS)
    {
      curRS->GetDesc(&rsDesc);

      rd = rsDesc;

      if(rd.CullMode != D3D11_CULL_NONE)
        flags[ev] |= TestEnabled_BackfaceCulling;
      if(rd.DepthClipEnable)
        flags[ev] |= TestEnabled_DepthClip;
      if(rd.ScissorEnable)
        flags[ev] |= TestEnabled_Scissor;

      rd.CullMode = D3D11_CULL_NONE;
      rd.DepthClipEnable = FALSE;

      rd.ScissorEnable = TRUE;
    }
    else
    {
      rsDesc.CullMode = D3D11_CULL_BACK;
      rsDesc.ScissorEnable = FALSE;

      // defaults
      flags[ev] |= (TestEnabled_BackfaceCulling | TestEnabled_DepthClip);
    }

    if(curDS)
    {
      D3D11_DEPTH_STENCIL_DESC dsDesc;
      curDS->GetDesc(&dsDesc);

      if(dsDesc.DepthEnable)
      {
        if(dsDesc.DepthFunc != D3D11_COMPARISON_ALWAYS)
          flags[ev] |= TestEnabled_DepthTesting;

        if(dsDesc.DepthFunc == D3D11_COMPARISON_NEVER)
          flags[ev] |= TestMustFail_DepthTesting;
      }

      if(dsDesc.StencilEnable)
      {
        if(dsDesc.FrontFace.StencilFunc != D3D11_COMPARISON_ALWAYS ||
           dsDesc.BackFace.StencilFunc != D3D11_COMPARISON_ALWAYS)
          flags[ev] |= TestEnabled_StencilTesting;

        if(dsDesc.FrontFace.StencilFunc == D3D11_COMPARISON_NEVER &&
           dsDesc.BackFace.StencilFunc == D3D11_COMPARISON_NEVER)
          flags[ev] |= TestMustFail_StencilTesting;

        if(dsDesc.FrontFace.StencilFunc == D3D11_COMPARISON_NEVER &&
           rsDesc.CullMode == D3D11_CULL_BACK)
          flags[ev] |= TestMustFail_StencilTesting;

        if(rsDesc.CullMode == D3D11_CULL_FRONT &&
           dsDesc.BackFace.StencilFunc == D3D11_COMPARISON_NEVER)
          flags[ev] |= TestMustFail_StencilTesting;
      }
    }
    else
    {
      // defaults
      flags[ev] |= TestEnabled_DepthTesting;
    }

    if(rsDesc.ScissorEnable)
    {
      // see if we can find at least one scissor region this pixel could fall into
      bool inRegion = false;
      bool inAllRegions = true;

      for(UINT i = 0; i < curNumScissors && i < curNumViews; i++)
      {
        if(xf >= float(curScissors[i].left) && yf >= float(curScissors[i].top) &&
           xf < float(curScissors[i].right) && yf < float(curScissors[i].bottom))
        {
          inRegion = true;
        }
        else
        {
          inAllRegions = false;
        }
      }

      if(!inRegion)
        flags[ev] |= TestMustFail_Scissor;
      if(inAllRegions)
        flags[ev] |= TestMustPass_Scissor;
    }

    if(curBS)
    {
      D3D11_BLEND_DESC desc;
      curBS->GetDesc(&desc);

      if(desc.IndependentBlendEnable)
      {
        for(int i = 0; i < 8; i++)
        {
          if(desc.RenderTarget[i].BlendEnable)
          {
            flags[ev] |= Blending_Enabled;
            break;
          }
        }
      }
      else
      {
        if(desc.RenderTarget[0].BlendEnable)
          flags[ev] |= Blending_Enabled;
      }
    }
    else
    {
      // no blending enabled by default
    }

    // sampleMask is a mask containing only the bit for the sample we want
    // (or 0xFFFFFFFF if no sample was chosen and we are looking at them all).
    if((curSample & sampleMask) == 0)
    {
      flags[ev] |= TestMustFail_SampleMask;
    }

    m_pDevice->CreateRasterizerState(&rd, &newRS);
    m_pImmediateContext->RSSetState(newRS);
    SAFE_RELEASE(newRS);

    m_pImmediateContext->PSSetShader(m_DebugRender.OverlayPS, NULL, 0);

    m_pImmediateContext->OMSetBlendState(m_DebugRender.NopBlendState, blendFactor, sampleMask);
    m_pImmediateContext->OMSetDepthStencilState(m_DebugRender.NopDepthState, stencilRef);

    for(UINT i = 0; i < curNumViews; i++)
    {
      // calculate scissor, relative to this viewport, that encloses only (x,y) pixel

      // if (x,y) pixel isn't in viewport, make empty rect)
      if(xf < curViewports[i].TopLeftX || yf < curViewports[i].TopLeftY ||
         xf >= curViewports[i].TopLeftX + curViewports[i].Width ||
         yf >= curViewports[i].TopLeftY + curViewports[i].Height)
      {
        newScissors[i].left = newScissors[i].top = newScissors[i].bottom = newScissors[i].right = 0;
      }
      else
      {
        newScissors[i].left = LONG(x);
        newScissors[i].top = LONG(y);
        newScissors[i].right = newScissors[i].left + 1;
        newScissors[i].bottom = newScissors[i].top + 1;
      }
    }

    // scissor every viewport
    m_pImmediateContext->RSSetScissorRects(curNumViews, newScissors);

    // figure out where this event lies in the pixstore texture
    UINT storex = UINT(ev % (2048 / pixstoreStride));
    UINT storey = UINT(ev / (2048 / pixstoreStride));

    bool depthBound = false;
    ID3D11Texture2D **copyTex = NULL;
    ID3D11ShaderResourceView **copyDepthSRV = NULL;
    ID3D11ShaderResourceView **copyStencilSRV = NULL;
    ID3D11Resource *depthRes = NULL;

    // if the depth resource was already BIND_SRV we just create these SRVs pointing to it,
    // then release them after, instead of using srvs to texture copies
    ID3D11ShaderResourceView *releaseDepthSRV = NULL;
    ID3D11ShaderResourceView *releaseStencilSRV = NULL;

    {
      ID3D11DepthStencilView *dsv = NULL;
      m_pImmediateContext->OMGetRenderTargets(0, NULL, &dsv);

      if(dsv)
      {
        depthBound = true;

        dsv->GetResource(&depthRes);

        D3D11_DEPTH_STENCIL_VIEW_DESC dsvDesc;
        dsv->GetDesc(&dsvDesc);

        SAFE_RELEASE(dsv);

        D3D11_RESOURCE_DIMENSION dim;
        depthRes->GetType(&dim);

        D3D11_TEXTURE2D_DESC desc2d;
        RDCEraseEl(desc2d);

        if(dim == D3D11_RESOURCE_DIMENSION_TEXTURE1D)
        {
          ID3D11Texture1D *tex = (ID3D11Texture1D *)depthRes;
          D3D11_TEXTURE1D_DESC desc1d;
          tex->GetDesc(&desc1d);

          desc2d.Format = desc1d.Format;
          desc2d.Width = desc1d.Width;
          desc2d.Height = 1;
          desc2d.BindFlags = desc1d.BindFlags;
        }
        else if(dim == D3D11_RESOURCE_DIMENSION_TEXTURE2D)
        {
          ID3D11Texture2D *tex = (ID3D11Texture2D *)depthRes;
          tex->GetDesc(&desc2d);
        }
        else
        {
          RDCERR("Unexpected size of depth buffer");
        }

        bool srvable = (dim == D3D11_RESOURCE_DIMENSION_TEXTURE2D) &&
                       (desc2d.BindFlags & D3D11_BIND_SHADER_RESOURCE) > 0;

        D3D11_SHADER_RESOURCE_VIEW_DESC srvDesc = {};
        srvDesc.ViewDimension = D3D11_SRV_DIMENSION_TEXTURE2D;
        if(dsvDesc.ViewDimension == D3D11_DSV_DIMENSION_TEXTURE2DMS)
          srvDesc.ViewDimension = D3D11_SRV_DIMENSION_TEXTURE2DMS;
        srvDesc.Texture2D.MipLevels = 1;
        srvDesc.Texture2D.MostDetailedMip = dsvDesc.Texture2D.MipSlice;

        D3D11_TEXTURE2D_DESC *copyDesc = NULL;
        if(desc2d.Format == DXGI_FORMAT_R16_FLOAT || desc2d.Format == DXGI_FORMAT_R16_SINT ||
           desc2d.Format == DXGI_FORMAT_R16_UINT || desc2d.Format == DXGI_FORMAT_R16_SNORM ||
           desc2d.Format == DXGI_FORMAT_R16_UNORM || desc2d.Format == DXGI_FORMAT_R16_TYPELESS ||
           desc2d.Format == DXGI_FORMAT_D16_UNORM)
        {
          copyDesc = &depthCopyD16Desc;
          copyTex = &depthCopyD16;
          copyDepthSRV = &depthCopyD16_DepthSRV;
          copyStencilSRV = NULL;

          copyDepthSRVDesc.Format = DXGI_FORMAT_R16_UNORM;

          if(srvable)
          {
            srvDesc.Format = DXGI_FORMAT_R16_UNORM;

            copyTex = (ID3D11Texture2D **)&depthRes;
            m_pDevice->CreateShaderResourceView(depthRes, &srvDesc, &releaseDepthSRV);
            copyDepthSRV = &releaseDepthSRV;
          }
        }
        else if(desc2d.Format == DXGI_FORMAT_R24_UNORM_X8_TYPELESS ||
                desc2d.Format == DXGI_FORMAT_R24G8_TYPELESS ||
                desc2d.Format == DXGI_FORMAT_D24_UNORM_S8_UINT)
        {
          copyDesc = &depthCopyD24S8Desc;
          copyTex = &depthCopyD24S8;
          copyDepthSRV = &depthCopyD24S8_DepthSRV;
          copyStencilSRV = &depthCopyD24S8_StencilSRV;

          copyDepthSRVDesc.Format = DXGI_FORMAT_R24_UNORM_X8_TYPELESS;
          copyStencilSRVDesc.Format = DXGI_FORMAT_X24_TYPELESS_G8_UINT;

          if(srvable)
          {
            srvDesc.Format = DXGI_FORMAT_R24_UNORM_X8_TYPELESS;

            copyTex = (ID3D11Texture2D **)&depthRes;
            m_pDevice->CreateShaderResourceView(depthRes, &srvDesc, &releaseDepthSRV);
            copyDepthSRV = &releaseDepthSRV;
            srvDesc.Format = DXGI_FORMAT_X24_TYPELESS_G8_UINT;
            m_pDevice->CreateShaderResourceView(depthRes, &srvDesc, &releaseStencilSRV);
            copyStencilSRV = &releaseStencilSRV;
          }
        }
        else if(desc2d.Format == DXGI_FORMAT_R32_FLOAT || desc2d.Format == DXGI_FORMAT_R32_SINT ||
                desc2d.Format == DXGI_FORMAT_R32_UINT ||
                desc2d.Format == DXGI_FORMAT_R32_TYPELESS || desc2d.Format == DXGI_FORMAT_D32_FLOAT)
        {
          copyDesc = &depthCopyD32Desc;
          copyTex = &depthCopyD32;
          copyDepthSRV = &depthCopyD32_DepthSRV;
          copyStencilSRV = NULL;

          copyDepthSRVDesc.Format = DXGI_FORMAT_R32_FLOAT;

          if(srvable)
          {
            srvDesc.Format = DXGI_FORMAT_R32_FLOAT;

            copyTex = (ID3D11Texture2D **)&depthRes;
            m_pDevice->CreateShaderResourceView(depthRes, &srvDesc, &releaseDepthSRV);
            copyDepthSRV = &releaseDepthSRV;
          }
        }
        else if(desc2d.Format == DXGI_FORMAT_R32_FLOAT_X8X24_TYPELESS ||
                desc2d.Format == DXGI_FORMAT_R32G8X24_TYPELESS ||
                desc2d.Format == DXGI_FORMAT_D32_FLOAT_S8X24_UINT)
        {
          copyDesc = &depthCopyD32S8Desc;
          copyTex = &depthCopyD32S8;
          copyDepthSRV = &depthCopyD32S8_DepthSRV;
          copyStencilSRV = &depthCopyD32S8_StencilSRV;

          copyDepthSRVDesc.Format = DXGI_FORMAT_R32_FLOAT_X8X24_TYPELESS;
          copyStencilSRVDesc.Format = DXGI_FORMAT_X32_TYPELESS_G8X24_UINT;

          if(srvable)
          {
            srvDesc.Format = DXGI_FORMAT_R32_FLOAT_X8X24_TYPELESS;

            copyTex = (ID3D11Texture2D **)&depthRes;
            m_pDevice->CreateShaderResourceView(depthRes, &srvDesc, &releaseDepthSRV);
            copyDepthSRV = &releaseDepthSRV;
            srvDesc.Format = DXGI_FORMAT_X32_TYPELESS_G8X24_UINT;
            m_pDevice->CreateShaderResourceView(depthRes, &srvDesc, &releaseStencilSRV);
            copyStencilSRV = &releaseStencilSRV;
          }
        }

        if(!srvable &&
           (*copyTex == NULL || desc2d.Width > copyDesc->Width || desc2d.Height > copyDesc->Height))
        {
          // recreate texture
          SAFE_RELEASE(*copyTex);
          SAFE_RELEASE(*copyDepthSRV);
          if(copyStencilSRV)
            SAFE_RELEASE(*copyStencilSRV);

          m_pDevice->CreateTexture2D(copyDesc, NULL, copyTex);
          m_pDevice->CreateShaderResourceView(*copyTex, &copyDepthSRVDesc, copyDepthSRV);
          if(copyStencilSRV)
            m_pDevice->CreateShaderResourceView(*copyTex, &copyStencilSRVDesc, copyStencilSRV);
        }
      }
    }

    PixelHistoryCopyPixel(colourCopyParams, storex * pixstoreStride + 0, storey);

    depthCopyParams.depthbound = depthBound;
    depthCopyParams.sourceTex = (ID3D11Texture2D *)depthRes;
    depthCopyParams.srvTex = copyTex ? *copyTex : NULL;
    depthCopyParams.srv[0] = copyDepthSRV ? *copyDepthSRV : NULL;
    depthCopyParams.srv[1] = copyStencilSRV ? *copyStencilSRV : NULL;

    PixelHistoryCopyPixel(depthCopyParams, storex * pixstoreStride + 0, storey);

    m_pImmediateContext->Begin(occl[ev]);

    // For UAV output we only want to replay once in pristine conditions (only fetching before/after
    // values)
    if(!uavOutput)
      m_WrappedDevice->ReplayLog(0, events[ev].eventID, eReplay_OnlyDraw);

    m_pImmediateContext->End(occl[ev]);

    // determine how many fragments returned from the shader
    if(!uavOutput)
    {
      D3D11_RASTERIZER_DESC rdsc = rsDesc;

      rdsc.ScissorEnable = TRUE;
      // leave depth clip mode as normal
      // leave backface culling mode as normal

      m_pDevice->CreateRasterizerState(&rdsc, &newRS);

      m_pImmediateContext->OMSetBlendState(m_DebugRender.NopBlendState, blendFactor, sampleMask);
      m_pImmediateContext->OMSetDepthStencilState(m_DebugRender.AllPassIncrDepthState, stencilRef);
      m_pImmediateContext->RSSetState(newRS);

      SAFE_RELEASE(newRS);

      ID3D11RenderTargetView *tmpViews[D3D11_SIMULTANEOUS_RENDER_TARGET_COUNT] = {0};
      m_pImmediateContext->OMGetRenderTargets(D3D11_SIMULTANEOUS_RENDER_TARGET_COUNT, tmpViews, NULL);

      uint32_t UAVStartSlot = 0;
      for(int i = 0; i < D3D11_SIMULTANEOUS_RENDER_TARGET_COUNT; i++)
      {
        if(tmpViews[i] != NULL)
        {
          UAVStartSlot = i + 1;
          SAFE_RELEASE(tmpViews[i]);
        }
      }

      ID3D11RenderTargetView *prevRTVs[D3D11_SIMULTANEOUS_RENDER_TARGET_COUNT] = {0};
      ID3D11UnorderedAccessView *prevUAVs[D3D11_1_UAV_SLOT_COUNT] = {0};
      ID3D11DepthStencilView *prevDSV = NULL;
      const UINT numUAVs =
          m_WrappedContext->IsFL11_1() ? D3D11_1_UAV_SLOT_COUNT : D3D11_PS_CS_UAV_REGISTER_COUNT;
      m_pImmediateContext->OMGetRenderTargetsAndUnorderedAccessViews(
          UAVStartSlot, prevRTVs, &prevDSV, UAVStartSlot, numUAVs - UAVStartSlot, prevUAVs);

      CopyPixelParams params = depthCopyParams;
      params.depthbound = true;
      params.srvTex = params.sourceTex = shaddepthOutput;
      params.srv[0] = shaddepthOutputDepthSRV;
      params.srv[1] = shaddepthOutputStencilSRV;

      m_pImmediateContext->ClearDepthStencilView(shaddepthOutputDSV, D3D11_CLEAR_STENCIL, 1.0f, 0);

      m_pImmediateContext->OMSetRenderTargets(0, NULL, shaddepthOutputDSV);

      // replay first with overlay shader. This is guaranteed to count all fragments
      m_WrappedDevice->ReplayLog(0, events[ev].eventID, eReplay_OnlyDraw);
      PixelHistoryCopyPixel(params, storex * pixstoreStride + 2, storey);

      m_pImmediateContext->PSSetShader(curPS, curInst, curNumInst);

      m_pImmediateContext->ClearDepthStencilView(shaddepthOutputDSV, D3D11_CLEAR_STENCIL, 1.0f, 0);

      // now replay with original shader. Some fragments may discard and not be counted
      m_WrappedDevice->ReplayLog(0, events[ev].eventID, eReplay_OnlyDraw);
      PixelHistoryCopyPixel(params, storex * pixstoreStride + 3, storey);

      UINT initCounts[D3D11_1_UAV_SLOT_COUNT];
      memset(&initCounts[0], 0xff, sizeof(initCounts));

      m_pImmediateContext->OMSetRenderTargetsAndUnorderedAccessViews(
          UAVStartSlot, prevRTVs, prevDSV, UAVStartSlot, numUAVs - UAVStartSlot, prevUAVs,
          initCounts);

      for(int i = 0; i < D3D11_SIMULTANEOUS_RENDER_TARGET_COUNT; i++)
        SAFE_RELEASE(prevRTVs[i]);
      for(int i = 0; i < D3D11_1_UAV_SLOT_COUNT; i++)
        SAFE_RELEASE(prevUAVs[i]);
      SAFE_RELEASE(prevDSV);
    }
    else
    {
      m_pImmediateContext->PSSetShader(curPS, curInst, curNumInst);
    }

    m_pImmediateContext->RSSetState(curRS);
    m_pImmediateContext->RSSetScissorRects(curNumScissors, curScissors);
    m_pImmediateContext->OMSetBlendState(curBS, blendFactor, curSample);
    m_pImmediateContext->OMSetDepthStencilState(curDS, stencilRef);

    for(UINT i = 0; i < curNumInst; i++)
      SAFE_RELEASE(curInst[i]);

    SAFE_RELEASE(curPS);
    SAFE_RELEASE(curRS);
    SAFE_RELEASE(curBS);
    SAFE_RELEASE(curDS);

    // replay only draw to get immediately post-modification values
    m_WrappedDevice->ReplayLog(events[ev].eventID, events[ev].eventID, eReplay_OnlyDraw);

    PixelHistoryCopyPixel(colourCopyParams, storex * pixstoreStride + 1, storey);
    PixelHistoryCopyPixel(depthCopyParams, storex * pixstoreStride + 1, storey);

    SAFE_RELEASE(releaseDepthSRV);
    SAFE_RELEASE(releaseStencilSRV);

    if(ev < events.size() - 1)
      m_WrappedDevice->ReplayLog(events[ev].eventID + 1, events[ev + 1].eventID, eReplay_WithoutDraw);

    SAFE_RELEASE(depthRes);
  }

  ////////////////////////////////////////////////////////////////////////
  // Second loop over each event to determine if it the above query returned
  // true and narrow down which tests (if any) it failed

  for(size_t i = 0; i < occl.size(); i++)
  {
    do
    {
      hr = m_pImmediateContext->GetData(occl[i], &occlData, sizeof(occlData), 0);
    } while(hr == S_FALSE);
    RDCASSERTEQUAL(hr, S_OK);

    D3D11RenderState::ResourceRange resourceRange(targetres, mip, slice);

    const FetchDrawcall *draw = m_WrappedDevice->GetDrawcall(events[i].eventID);

    bool clear = (draw->flags & eDraw_Clear);

    bool uavWrite =
        ((events[i].usage >= eUsage_VS_RWResource && events[i].usage <= eUsage_CS_RWResource) ||
         events[i].usage == eUsage_CopyDst || events[i].usage == eUsage_Copy ||
         events[i].usage == eUsage_Resolve || events[i].usage == eUsage_ResolveDst ||
         events[i].usage == eUsage_GenMips);

    if(events[i].view != ResourceId())
    {
      // if the access is through a view, check the mip/slice matches
      bool used = false;

      ID3D11DeviceChild *view = m_ResourceManager->GetCurrentResource(events[i].view);

      if(WrappedID3D11RenderTargetView1::IsAlloc(view))
      {
        WrappedID3D11RenderTargetView1 *rtv = (WrappedID3D11RenderTargetView1 *)view;

        D3D11RenderState::ResourceRange viewRange(rtv->GetReal());

        if(viewRange.Intersects(resourceRange))
          used = true;
      }
      else if(WrappedID3D11DepthStencilView::IsAlloc(view))
      {
        WrappedID3D11DepthStencilView *dsv = (WrappedID3D11DepthStencilView *)view;

        D3D11RenderState::ResourceRange viewRange(dsv->GetReal());

        if(viewRange.Intersects(resourceRange))
          used = true;
      }
      else if(WrappedID3D11ShaderResourceView1::IsAlloc(view))
      {
        WrappedID3D11ShaderResourceView1 *srv = (WrappedID3D11ShaderResourceView1 *)view;

        D3D11RenderState::ResourceRange viewRange(srv->GetReal());

        if(viewRange.Intersects(resourceRange))
          used = true;
      }
      else if(WrappedID3D11UnorderedAccessView1::IsAlloc(view))
      {
        WrappedID3D11UnorderedAccessView1 *uav = (WrappedID3D11UnorderedAccessView1 *)view;

        D3D11RenderState::ResourceRange viewRange(uav->GetReal());

        if(viewRange.Intersects(resourceRange))
          used = true;
      }
      else
      {
        RDCWARN("Unexpected view type, ID %llu. Assuming used...", events[i].view);
        used = true;
      }

      if(!used)
      {
        RDCDEBUG("Usage %d at %u didn't refer to the matching mip/slice (%u/%u)", events[i].usage,
                 events[i].eventID, mip, slice);
        occlData = 0;
        clear = uavWrite = false;
      }
    }

    if(occlData > 0 || clear || uavWrite)
    {
      PixelModification mod;
      RDCEraseEl(mod);

      mod.eventID = events[i].eventID;

      mod.uavWrite = uavWrite;
      mod.unboundPS = false;

      mod.preMod.col.value_u[0] = (uint32_t)i;

      if((draw->flags & eDraw_Clear) == 0 && !uavWrite)
      {
        if(flags[i] & TestMustFail_DepthTesting)
          mod.depthTestFailed = true;
        if(flags[i] & TestMustFail_StencilTesting)
          mod.stencilTestFailed = true;
        if(flags[i] & TestMustFail_Scissor)
          mod.scissorClipped = true;
        if(flags[i] & TestMustFail_SampleMask)
          mod.sampleMasked = true;

        m_WrappedDevice->ReplayLog(0, events[i].eventID, eReplay_WithoutDraw);

        {
          ID3D11RenderTargetView *tmpViews[D3D11_SIMULTANEOUS_RENDER_TARGET_COUNT] = {0};
          m_pImmediateContext->OMGetRenderTargets(D3D11_SIMULTANEOUS_RENDER_TARGET_COUNT, tmpViews,
                                                  NULL);

          uint32_t UAVStartSlot = 0;
          for(int v = 0; v < D3D11_SIMULTANEOUS_RENDER_TARGET_COUNT; v++)
          {
            if(tmpViews[v] != NULL)
            {
              UAVStartSlot = v + 1;
              SAFE_RELEASE(tmpViews[v]);
            }
          }

          ID3D11RenderTargetView *curRTVs[D3D11_SIMULTANEOUS_RENDER_TARGET_COUNT] = {0};
          ID3D11UnorderedAccessView *curUAVs[D3D11_1_UAV_SLOT_COUNT] = {0};
          ID3D11DepthStencilView *curDSV = NULL;
          const UINT numUAVs = m_WrappedContext->IsFL11_1() ? D3D11_1_UAV_SLOT_COUNT
                                                            : D3D11_PS_CS_UAV_REGISTER_COUNT;
          m_pImmediateContext->OMGetRenderTargetsAndUnorderedAccessViews(
              UAVStartSlot, curRTVs, &curDSV, UAVStartSlot, numUAVs - UAVStartSlot, curUAVs);

          // release these now in case we skip this modification, but don't NULL them
          // so we can still compare
          {
            for(int rtv = 0; rtv < D3D11_SIMULTANEOUS_RENDER_TARGET_COUNT; rtv++)
              if(curRTVs[rtv])
                curRTVs[rtv]->Release();

            for(int uav = 0; uav < D3D11_1_UAV_SLOT_COUNT; uav++)
              if(curUAVs[uav])
                curUAVs[uav]->Release();

            if(curDSV)
              curDSV->Release();
          }
        }

        curNumScissors = curNumViews = 16;
        m_pImmediateContext->RSGetViewports(&curNumViews, curViewports);
        m_pImmediateContext->RSGetScissorRects(&curNumScissors, curScissors);
        m_pImmediateContext->RSGetState(&curRS);
        m_pImmediateContext->OMGetDepthStencilState(&curDS, &stencilRef);
        blendFactor[0] = blendFactor[1] = blendFactor[2] = blendFactor[3] = 1.0f;
        curSample = ~0U;

        D3D11_RASTERIZER_DESC rdesc = {
            /*FillMode =*/D3D11_FILL_SOLID,
            /*CullMode =*/D3D11_CULL_BACK,
            /*FrontCounterClockwise =*/FALSE,
            /*DepthBias =*/D3D11_DEFAULT_DEPTH_BIAS,
            /*DepthBiasClamp =*/D3D11_DEFAULT_DEPTH_BIAS_CLAMP,
            /*SlopeScaledDepthBias =*/D3D11_DEFAULT_SLOPE_SCALED_DEPTH_BIAS,
            /*DepthClipEnable =*/TRUE,
            /*ScissorEnable =*/FALSE,
            /*MultisampleEnable =*/FALSE,
            /*AntialiasedLineEnable =*/FALSE,
        };
        if(curRS)
          curRS->GetDesc(&rdesc);

        SAFE_RELEASE(curRS);

        D3D11_DEPTH_STENCIL_DESC dsdesc = {
            /*DepthEnable =*/TRUE,
            /*DepthWriteMask =*/D3D11_DEPTH_WRITE_MASK_ALL,
            /*DepthFunc =*/D3D11_COMPARISON_LESS,
            /*StencilEnable =*/FALSE,
            /*StencilReadMask =*/D3D11_DEFAULT_STENCIL_READ_MASK,
            /*StencilWriteMask =*/D3D11_DEFAULT_STENCIL_WRITE_MASK,
            /*FrontFace =*/{D3D11_STENCIL_OP_KEEP, D3D11_STENCIL_OP_KEEP, D3D11_STENCIL_OP_KEEP,
                            D3D11_COMPARISON_ALWAYS},
            /*BackFace =*/{D3D11_STENCIL_OP_KEEP, D3D11_STENCIL_OP_KEEP, D3D11_STENCIL_OP_KEEP,
                           D3D11_COMPARISON_ALWAYS},
        };

        if(curDS)
          curDS->GetDesc(&dsdesc);

        SAFE_RELEASE(curDS);

        for(UINT v = 0; v < curNumViews; v++)
        {
          // calculate scissor, relative to this viewport, that encloses only (x,y) pixel

          // if (x,y) pixel isn't in viewport, make empty rect)
          if(xf < curViewports[v].TopLeftX || yf < curViewports[v].TopLeftY ||
             xf >= curViewports[v].TopLeftX + curViewports[v].Width ||
             yf >= curViewports[v].TopLeftY + curViewports[v].Height)
          {
            newScissors[v].left = newScissors[v].top = newScissors[v].bottom =
                newScissors[v].right = 0;
          }
          else
          {
            newScissors[v].left = LONG(x);
            newScissors[v].top = LONG(y);
            newScissors[v].right = newScissors[v].left + 1;
            newScissors[v].bottom = newScissors[v].top + 1;
          }
        }

        // for each test we only disable pipeline rejection tests that fall *after* it.
        // e.g. to get an idea if a pixel failed backface culling or not, we enable only backface
        // culling and disable everything else (since it happens first).
        // For depth testing, we leave all tests enabled up to then - as we only want to know which
        // pixels were rejected by the depth test, not pixels that might have passed the depth test
        // had they not been discarded earlier by backface culling or depth clipping.

        // test shader discard
        {
          D3D11_RASTERIZER_DESC rd = rdesc;

          rd.ScissorEnable = TRUE;
          // leave depth clip mode as normal
          // leave backface culling mode as normal

          m_pDevice->CreateRasterizerState(&rd, &newRS);

          m_WrappedDevice->ReplayLog(0, events[i].eventID, eReplay_WithoutDraw);

          m_pImmediateContext->OMSetBlendState(m_DebugRender.NopBlendState, blendFactor, sampleMask);
          m_pImmediateContext->OMSetDepthStencilState(m_DebugRender.AllPassDepthState, stencilRef);
          m_pImmediateContext->RSSetState(newRS);
          m_pImmediateContext->RSSetScissorRects(curNumViews, newScissors);

          m_pImmediateContext->Begin(testQueries[3]);

          m_WrappedDevice->ReplayLog(0, events[i].eventID, eReplay_OnlyDraw);

          m_pImmediateContext->End(testQueries[3]);

          SAFE_RELEASE(newRS);
        }

        if(flags[i] & TestEnabled_BackfaceCulling)
        {
          D3D11_RASTERIZER_DESC rd = rdesc;

          rd.ScissorEnable = TRUE;
          rd.DepthClipEnable = FALSE;
          // leave backface culling mode as normal

          m_pDevice->CreateRasterizerState(&rd, &newRS);

          m_WrappedDevice->ReplayLog(0, events[i].eventID, eReplay_WithoutDraw);

          m_pImmediateContext->PSSetShader(m_DebugRender.OverlayPS, NULL, 0);
          m_pImmediateContext->OMSetBlendState(m_DebugRender.NopBlendState, blendFactor, sampleMask);
          m_pImmediateContext->OMSetDepthStencilState(m_DebugRender.AllPassDepthState, stencilRef);
          m_pImmediateContext->RSSetState(newRS);
          m_pImmediateContext->RSSetScissorRects(curNumViews, newScissors);

          m_pImmediateContext->Begin(testQueries[0]);

          m_WrappedDevice->ReplayLog(0, events[i].eventID, eReplay_OnlyDraw);

          m_pImmediateContext->End(testQueries[0]);

          SAFE_RELEASE(newRS);
        }

        if(flags[i] & TestEnabled_DepthClip)
        {
          D3D11_RASTERIZER_DESC rd = rdesc;

          rd.ScissorEnable = TRUE;
          // leave depth clip mode as normal
          // leave backface culling mode as normal

          m_pDevice->CreateRasterizerState(&rd, &newRS);

          m_WrappedDevice->ReplayLog(0, events[i].eventID, eReplay_WithoutDraw);

          m_pImmediateContext->PSSetShader(m_DebugRender.OverlayPS, NULL, 0);
          m_pImmediateContext->OMSetBlendState(m_DebugRender.NopBlendState, blendFactor, sampleMask);
          m_pImmediateContext->OMSetDepthStencilState(m_DebugRender.AllPassDepthState, stencilRef);
          m_pImmediateContext->RSSetState(newRS);
          m_pImmediateContext->RSSetScissorRects(curNumViews, newScissors);

          m_pImmediateContext->Begin(testQueries[1]);

          m_WrappedDevice->ReplayLog(0, events[i].eventID, eReplay_OnlyDraw);

          m_pImmediateContext->End(testQueries[1]);

          SAFE_RELEASE(newRS);
        }

        // only check scissor if test is enabled and we don't know if it's pass or fail yet
        if((flags[i] & (TestEnabled_Scissor | TestMustPass_Scissor | TestMustFail_Scissor)) ==
           TestEnabled_Scissor)
        {
          D3D11_RASTERIZER_DESC rd = rdesc;

          rd.ScissorEnable = TRUE;
          // leave depth clip mode as normal
          // leave backface culling mode as normal

          // newScissors has scissor regions calculated to hit our target pixel on every viewport,
          // but we must
          // intersect that with the original scissors regions for correct testing behaviour.
          // This amounts to making any scissor region that doesn't overlap with the target pixel
          // empty.
          //
          // Note that in the case of only one scissor region we can trivially detect pass/fail of
          // the test against
          // our pixel on the CPU so we won't come in here (see check above against
          // MustFail/MustPass). So we will
          // only do this in the case where we have multiple scissor regions/viewports, some
          // intersecting the pixel
          // and some not. So we make the not intersecting scissor regions empty so our occlusion
          // query tests to see
          // if any pixels were written to the "passing" viewports
          D3D11_RECT intersectScissors[16] = {0};
          memcpy(intersectScissors, newScissors, sizeof(intersectScissors));

          for(UINT s = 0; s < curNumScissors; s++)
          {
            if(curScissors[s].left > newScissors[s].left ||
               curScissors[s].right < newScissors[s].right ||
               curScissors[s].top > newScissors[s].top ||
               curScissors[s].bottom < newScissors[s].bottom)
            {
              // scissor region from the log doesn't touch our target pixel, make empty.
              intersectScissors[s].left = intersectScissors[s].right = intersectScissors[s].top =
                  intersectScissors[s].bottom = 0;
            }
          }

          m_pDevice->CreateRasterizerState(&rd, &newRS);

          m_WrappedDevice->ReplayLog(0, events[i].eventID, eReplay_WithoutDraw);

          m_pImmediateContext->PSSetShader(m_DebugRender.OverlayPS, NULL, 0);
          m_pImmediateContext->OMSetBlendState(m_DebugRender.NopBlendState, blendFactor, sampleMask);
          m_pImmediateContext->OMSetDepthStencilState(m_DebugRender.AllPassDepthState, stencilRef);
          m_pImmediateContext->RSSetState(newRS);
          m_pImmediateContext->RSSetScissorRects(curNumScissors, intersectScissors);

          m_pImmediateContext->Begin(testQueries[2]);

          m_WrappedDevice->ReplayLog(0, events[i].eventID, eReplay_OnlyDraw);

          m_pImmediateContext->End(testQueries[2]);

          SAFE_RELEASE(newRS);
        }

        if(flags[i] & TestEnabled_DepthTesting)
        {
          D3D11_RASTERIZER_DESC rd = rdesc;

          rd.ScissorEnable = TRUE;
          // leave depth clip mode as normal
          // leave backface culling mode as normal

          m_pDevice->CreateRasterizerState(&rd, &newRS);

          D3D11_DEPTH_STENCIL_DESC dsd = dsdesc;

          // make stencil trivially pass
          dsd.StencilEnable = TRUE;
          dsd.StencilReadMask = 0xff;
          dsd.StencilWriteMask = 0xff;
          dsd.FrontFace.StencilDepthFailOp = dsd.FrontFace.StencilFailOp =
              dsd.FrontFace.StencilPassOp = D3D11_STENCIL_OP_KEEP;
          dsd.FrontFace.StencilFunc = D3D11_COMPARISON_ALWAYS;
          dsd.BackFace.StencilDepthFailOp = dsd.BackFace.StencilFailOp =
              dsd.BackFace.StencilPassOp = D3D11_STENCIL_OP_KEEP;
          dsd.BackFace.StencilFunc = D3D11_COMPARISON_ALWAYS;

          m_pDevice->CreateDepthStencilState(&dsd, &newDS);

          m_WrappedDevice->ReplayLog(0, events[i].eventID, eReplay_WithoutDraw);

          m_pImmediateContext->PSSetShader(m_DebugRender.OverlayPS, NULL, 0);
          m_pImmediateContext->OMSetBlendState(m_DebugRender.NopBlendState, blendFactor, sampleMask);
          m_pImmediateContext->OMSetDepthStencilState(newDS, stencilRef);
          m_pImmediateContext->RSSetState(newRS);
          m_pImmediateContext->RSSetScissorRects(curNumViews, newScissors);

          m_pImmediateContext->Begin(testQueries[4]);

          m_WrappedDevice->ReplayLog(0, events[i].eventID, eReplay_OnlyDraw);

          m_pImmediateContext->End(testQueries[4]);

          SAFE_RELEASE(newRS);
          SAFE_RELEASE(newDS);
        }

        if(flags[i] & TestEnabled_StencilTesting)
        {
          D3D11_RASTERIZER_DESC rd = rdesc;

          rd.ScissorEnable = TRUE;
          rd.DepthClipEnable = FALSE;
          rd.CullMode = D3D11_CULL_NONE;

          m_pDevice->CreateRasterizerState(&rd, &newRS);

          // leave depthstencil testing exactly as is, because a depth-fail means
          // stencil isn't run
          m_pDevice->CreateDepthStencilState(&dsdesc, &newDS);

          m_WrappedDevice->ReplayLog(0, events[i].eventID, eReplay_WithoutDraw);

          m_pImmediateContext->PSSetShader(m_DebugRender.OverlayPS, NULL, 0);
          m_pImmediateContext->OMSetBlendState(m_DebugRender.NopBlendState, blendFactor, sampleMask);
          m_pImmediateContext->OMSetDepthStencilState(newDS, stencilRef);
          m_pImmediateContext->RSSetState(newRS);
          m_pImmediateContext->RSSetScissorRects(curNumViews, newScissors);

          m_pImmediateContext->Begin(testQueries[5]);

          m_WrappedDevice->ReplayLog(0, events[i].eventID, eReplay_OnlyDraw);

          m_pImmediateContext->End(testQueries[5]);

          SAFE_RELEASE(newRS);
          SAFE_RELEASE(newDS);
        }

        // we check these in the order defined, as a positive from the backface cull test
        // will invalidate tests later (as they will also be backface culled)

        do
        {
          if(flags[i] & TestEnabled_BackfaceCulling)
          {
            do
            {
              hr = m_pImmediateContext->GetData(testQueries[0], &occlData, sizeof(occlData), 0);
            } while(hr == S_FALSE);
            RDCASSERTEQUAL(hr, S_OK);

            mod.backfaceCulled = (occlData == 0);

            if(mod.backfaceCulled)
              break;
          }

          if(flags[i] & TestEnabled_DepthClip)
          {
            do
            {
              hr = m_pImmediateContext->GetData(testQueries[1], &occlData, sizeof(occlData), 0);
            } while(hr == S_FALSE);
            RDCASSERTEQUAL(hr, S_OK);

            mod.depthClipped = (occlData == 0);

            if(mod.depthClipped)
              break;
          }

          if(!mod.backfaceCulled &&
             (flags[i] & (TestEnabled_Scissor | TestMustPass_Scissor | TestMustFail_Scissor)) ==
                 TestEnabled_Scissor)
          {
            do
            {
              hr = m_pImmediateContext->GetData(testQueries[2], &occlData, sizeof(occlData), 0);
            } while(hr == S_FALSE);
            RDCASSERTEQUAL(hr, S_OK);

            mod.scissorClipped = (occlData == 0);

            if(mod.scissorClipped)
              break;
          }

          {
            do
            {
              hr = m_pImmediateContext->GetData(testQueries[3], &occlData, sizeof(occlData), 0);
            } while(hr == S_FALSE);
            RDCASSERTEQUAL(hr, S_OK);

            mod.shaderDiscarded = (occlData == 0);

            if(mod.shaderDiscarded)
              break;
          }

          if(flags[i] & TestEnabled_DepthTesting)
          {
            do
            {
              hr = m_pImmediateContext->GetData(testQueries[4], &occlData, sizeof(occlData), 0);
            } while(hr == S_FALSE);
            RDCASSERTEQUAL(hr, S_OK);

            mod.depthTestFailed = (occlData == 0);

            if(mod.depthTestFailed)
              break;
          }

          if(flags[i] & TestEnabled_StencilTesting)
          {
            do
            {
              hr = m_pImmediateContext->GetData(testQueries[5], &occlData, sizeof(occlData), 0);
            } while(hr == S_FALSE);
            RDCASSERTEQUAL(hr, S_OK);

            mod.stencilTestFailed = (occlData == 0);

            if(mod.stencilTestFailed)
              break;
          }
        } while((void)0, 0);
      }

      history.push_back(mod);

      RDCDEBUG("Event %u is visible, %llu samples visible", events[i].eventID, (UINT64)occlData);
    }

    SAFE_RELEASE(occl[i]);
  }

  m_pImmediateContext->CopyResource(pixstoreReadback, pixstore);
  m_pImmediateContext->CopyResource(pixstoreDepthReadback, pixstoreDepth);

  D3D11_MAPPED_SUBRESOURCE mapped = {0};
  m_pImmediateContext->Map(pixstoreReadback, 0, D3D11_MAP_READ, 0, &mapped);

  D3D11_MAPPED_SUBRESOURCE mappedDepth = {0};
  m_pImmediateContext->Map(pixstoreDepthReadback, 0, D3D11_MAP_READ, 0, &mappedDepth);

  byte *pixstoreDepthData = (byte *)mappedDepth.pData;
  byte *pixstoreData = (byte *)mapped.pData;

  ////////////////////////////////////////////////////////////////////////////////////////
  // Third loop over each modification event to read back the pre-draw colour + depth data
  // as well as the # fragments to use in the next step

  ResourceFormat fmt = MakeResourceFormat(GetTypedFormat(details.texFmt));

  for(size_t h = 0; h < history.size(); h++)
  {
    PixelModification &mod = history[h];

    uint32_t pre = mod.preMod.col.value_u[0];

    mod.preMod.col.value_u[0] = 0;

    // figure out where this event lies in the pixstore texture
    uint32_t storex = uint32_t(pre % (2048 / pixstoreStride));
    uint32_t storey = uint32_t(pre / (2048 / pixstoreStride));

    if(!fmt.special && fmt.compCount > 0 && fmt.compByteWidth > 0)
    {
      byte *rowdata = pixstoreData + mapped.RowPitch * storey;

      for(int p = 0; p < 2; p++)
      {
        byte *data = rowdata + fmt.compCount * fmt.compByteWidth * (storex * pixstoreStride + p);

        ModificationValue *val = (p == 0 ? &mod.preMod : &mod.postMod);

        if(fmt.compType == eCompType_SInt)
        {
          // need to get correct sign, but otherwise just copy

          if(fmt.compByteWidth == 1)
          {
            int8_t *d = (int8_t *)data;
            for(uint32_t c = 0; c < fmt.compCount; c++)
              val->col.value_i[c] = d[c];
          }
          else if(fmt.compByteWidth == 2)
          {
            int16_t *d = (int16_t *)data;
            for(uint32_t c = 0; c < fmt.compCount; c++)
              val->col.value_i[c] = d[c];
          }
          else if(fmt.compByteWidth == 4)
          {
            int32_t *d = (int32_t *)data;
            for(uint32_t c = 0; c < fmt.compCount; c++)
              val->col.value_i[c] = d[c];
          }
        }
        else
        {
          for(uint32_t c = 0; c < fmt.compCount; c++)
            memcpy(&val->col.value_u[c], data + fmt.compByteWidth * c, fmt.compByteWidth);
        }
      }
    }
    else
    {
      if(fmt.special &&
         (fmt.specialFormat == eSpecial_R10G10B10A2 || fmt.specialFormat == eSpecial_R11G11B10))
      {
        byte *rowdata = pixstoreData + mapped.RowPitch * storey;

        for(int p = 0; p < 2; p++)
        {
          byte *data = rowdata + sizeof(uint32_t) * (storex * pixstoreStride + p);

          uint32_t *u = (uint32_t *)data;

          ModificationValue *val = (p == 0 ? &mod.preMod : &mod.postMod);

          Vec4f v;
          if(fmt.specialFormat == eSpecial_R10G10B10A2)
            v = ConvertFromR10G10B10A2(*u);
          if(fmt.specialFormat == eSpecial_R11G11B10)
          {
            Vec3f v3 = ConvertFromR11G11B10(*u);
            v = Vec4f(v3.x, v3.y, v3.z);
          }

          memcpy(&val->col.value_f[0], &v, sizeof(float) * 4);
        }
      }
      else
      {
        RDCWARN("need to fetch pixel values from special formats");
      }
    }

    {
      byte *rowdata = pixstoreDepthData + mappedDepth.RowPitch * storey;
      float *data = (float *)(rowdata + 2 * sizeof(float) * (storex * pixstoreStride + 0));

      mod.preMod.depth = data[0];
      mod.preMod.stencil = int32_t(data[1]);

      mod.postMod.depth = data[2];
      mod.postMod.stencil = int32_t(data[3]);

      // data[4] unused
      mod.shaderOut.col.value_i[0] =
          int32_t(data[5]);    // fragments writing to the pixel in this event with overlay shader

      // data[6] unused
      mod.shaderOut.col.value_i[1] =
          int32_t(data[7]);    // fragments writing to the pixel in this event with original shader
    }
  }

  m_pImmediateContext->Unmap(pixstoreDepthReadback, 0);
  m_pImmediateContext->Unmap(pixstoreReadback, 0);

  /////////////////////////////////////////////////////////////////////////
  // simple loop to expand out the history events by number of fragments,
  // duplicatinug and setting fragIndex in each

  for(size_t h = 0; h < history.size();)
  {
    int32_t frags = RDCMAX(1, history[h].shaderOut.col.value_i[0]);
    int32_t fragsClipped = RDCCLAMP(history[h].shaderOut.col.value_i[1], 1, frags);

    // if we have fewer fragments with the original shader, some discarded
    // so we need to do a thorough check to see which fragments discarded
    bool someFragsClipped = (fragsClipped < frags);

    PixelModification mod = history[h];

    for(int32_t f = 1; f < frags; f++)
      history.insert(history.begin() + h + 1, mod);

    for(int32_t f = 0; f < frags; f++)
    {
      history[h + f].fragIndex = f;
      history[h + f].primitiveID = someFragsClipped;
    }

    h += frags;
  }

  uint32_t prev = 0;

  /////////////////////////////////////////////////////////////////////////
  // loop for each fragment, for non-final fragments fetch the post-output
  // buffer value, and for each fetch the shader output value

  uint32_t postColSlot = 0;
  uint32_t shadColSlot = 0;
  uint32_t depthSlot = 0;

  uint32_t rtIndex = 100000;
  ID3D11RenderTargetView *RTVs[D3D11_SIMULTANEOUS_RENDER_TARGET_COUNT] = {0};

  ID3D11DepthStencilState *ds = NULL;

  CopyPixelParams shadoutCopyParams = colourCopyParams;
  shadoutCopyParams.sourceTex = shadoutCopyParams.srvTex = shadOutput;
  shadoutCopyParams.srv[0] = shadOutputSRV;
  shadoutCopyParams.uav = shadoutStoreUAV;
  shadoutCopyParams.srcxyCBuf = shadoutsrcxyCBuf;

  depthCopyParams.sourceTex = depthCopyParams.srvTex = shaddepthOutput;
  depthCopyParams.srv[0] = shaddepthOutputDepthSRV;
  depthCopyParams.srv[1] = shaddepthOutputStencilSRV;

  for(size_t h = 0; h < history.size(); h++)
  {
    const FetchDrawcall *draw = m_WrappedDevice->GetDrawcall(history[h].eventID);

    if(draw->flags & eDraw_Clear)
      continue;

    if(prev != history[h].eventID)
    {
      m_WrappedDevice->ReplayLog(0, history[h].eventID, eReplay_WithoutDraw);
      prev = history[h].eventID;

      curNumScissors = curNumViews = 16;
      m_pImmediateContext->RSGetViewports(&curNumViews, curViewports);

      for(UINT v = 0; v < curNumViews; v++)
      {
        // calculate scissor, relative to this viewport, that encloses only (x,y) pixel

        // if (x,y) pixel isn't in viewport, make empty rect)
        if(xf < curViewports[v].TopLeftX || yf < curViewports[v].TopLeftY ||
           xf >= curViewports[v].TopLeftX + curViewports[v].Width ||
           yf >= curViewports[v].TopLeftY + curViewports[v].Height)
        {
          newScissors[v].left = newScissors[v].top = newScissors[v].bottom = newScissors[v].right = 0;
        }
        else
        {
          newScissors[v].left = LONG(x);
          newScissors[v].top = LONG(y);
          newScissors[v].right = newScissors[v].left + 1;
          newScissors[v].bottom = newScissors[v].top + 1;
        }
      }

      m_pImmediateContext->RSSetScissorRects(curNumViews, newScissors);

      m_pImmediateContext->RSGetState(&curRS);

      D3D11_RASTERIZER_DESC rdesc = {
          /*FillMode =*/D3D11_FILL_SOLID,
          /*CullMode =*/D3D11_CULL_BACK,
          /*FrontCounterClockwise =*/FALSE,
          /*DepthBias =*/D3D11_DEFAULT_DEPTH_BIAS,
          /*DepthBiasClamp =*/D3D11_DEFAULT_DEPTH_BIAS_CLAMP,
          /*SlopeScaledDepthBias =*/D3D11_DEFAULT_SLOPE_SCALED_DEPTH_BIAS,
          /*DepthClipEnable =*/TRUE,
          /*ScissorEnable =*/FALSE,
          /*MultisampleEnable =*/FALSE,
          /*AntialiasedLineEnable =*/FALSE,
      };
      if(curRS)
        curRS->GetDesc(&rdesc);

      SAFE_RELEASE(curRS);

      m_pImmediateContext->OMGetDepthStencilState(&curDS, &stencilRef);

      // make a depth-stencil state object that writes to depth, uses same comparison
      // as currently set, and tests stencil INCR_SAT / GREATER_EQUAL for fragment selection
      D3D11_DEPTH_STENCIL_DESC dsdesc = {
          /*DepthEnable =*/TRUE,
          /*DepthWriteMask =*/D3D11_DEPTH_WRITE_MASK_ALL,
          /*DepthFunc =*/D3D11_COMPARISON_LESS,
          /*StencilEnable =*/TRUE,
          /*StencilReadMask =*/D3D11_DEFAULT_STENCIL_READ_MASK,
          /*StencilWriteMask =*/D3D11_DEFAULT_STENCIL_WRITE_MASK,
          /*FrontFace =*/{D3D11_STENCIL_OP_INCR_SAT, D3D11_STENCIL_OP_INCR_SAT,
                          D3D11_STENCIL_OP_INCR_SAT, D3D11_COMPARISON_GREATER_EQUAL},
          /*BackFace =*/{D3D11_STENCIL_OP_INCR_SAT, D3D11_STENCIL_OP_INCR_SAT,
                         D3D11_STENCIL_OP_INCR_SAT, D3D11_COMPARISON_GREATER_EQUAL},
      };
      if(curDS)
      {
        D3D11_DEPTH_STENCIL_DESC stateDesc;
        curDS->GetDesc(&stateDesc);
        dsdesc.DepthFunc = stateDesc.DepthFunc;
      }

      if(history[h].preMod.depth < 0.0f)
        dsdesc.DepthEnable = FALSE;

      SAFE_RELEASE(curDS);

      m_pDevice->CreateDepthStencilState(&dsdesc, &ds);

      D3D11_RASTERIZER_DESC rd = rdesc;

      rd.ScissorEnable = TRUE;
      // leave depth clip mode as normal
      // leave backface culling mode as normal

      m_pDevice->CreateRasterizerState(&rd, &newRS);
      m_pImmediateContext->RSSetState(newRS);
      SAFE_RELEASE(newRS);

      for(int i = 0; i < D3D11_SIMULTANEOUS_RENDER_TARGET_COUNT; i++)
        SAFE_RELEASE(RTVs[i]);

      m_pImmediateContext->OMGetRenderTargets(D3D11_SIMULTANEOUS_RENDER_TARGET_COUNT, RTVs, NULL);

      rtIndex = 100000;

      for(uint32_t i = 0; i < D3D11_SIMULTANEOUS_RENDER_TARGET_COUNT; i++)
      {
        if(RTVs[i])
        {
          if(rtIndex == 100000)
          {
            ID3D11Resource *res = NULL;
            RTVs[i]->GetResource(&res);

            if(res == targetres)
              rtIndex = i;

            SAFE_RELEASE(res);
          }

          // leave the target RTV in the array
          if(rtIndex != i)
            SAFE_RELEASE(RTVs[i]);
        }
      }

      if(rtIndex == 100000)
      {
        rtIndex = 0;
        RDCWARN("Couldn't find target RT bound at this event");
      }
    }

    float cleardepth = RDCCLAMP(history[h].preMod.depth, 0.0f, 1.0f);

    m_pImmediateContext->ClearDepthStencilView(
        shaddepthOutputDSV, D3D11_CLEAR_DEPTH | D3D11_CLEAR_STENCIL, cleardepth, 0);

    m_pImmediateContext->OMSetDepthStencilState(ds, history[h].fragIndex);

    // if we're not the last modification in our event, need to fetch post fragment value
    if(h + 1 < history.size() && history[h].eventID == history[h + 1].eventID)
    {
      m_pImmediateContext->OMSetRenderTargets(rtIndex + 1, RTVs, shaddepthOutputDSV);

      m_WrappedDevice->ReplayLog(0, history[h].eventID, eReplay_OnlyDraw);

      PixelHistoryCopyPixel(colourCopyParams, postColSlot % 2048, postColSlot / 2048);
      postColSlot++;
    }

    m_pImmediateContext->OMSetDepthStencilState(m_DebugRender.StencIncrEqDepthState,
                                                history[h].fragIndex);

    m_pImmediateContext->ClearDepthStencilView(
        shaddepthOutputDSV, D3D11_CLEAR_DEPTH | D3D11_CLEAR_STENCIL, cleardepth, 0);

    // fetch shader output value & primitive ID
    {
      m_pImmediateContext->OMGetBlendState(&curBS, blendFactor, &curSample);

      m_pImmediateContext->OMSetBlendState(NULL, blendFactor, sampleMask);

      // fetch shader output value
      {
        ID3D11RenderTargetView *sparseRTVs[8] = {0};
        sparseRTVs[rtIndex] = shadOutputRTV;
        m_pImmediateContext->OMSetRenderTargets(rtIndex + 1, sparseRTVs, shaddepthOutputDSV);

        m_WrappedDevice->ReplayLog(0, history[h].eventID, eReplay_OnlyDraw);

        PixelHistoryCopyPixel(shadoutCopyParams, shadColSlot % 2048, shadColSlot / 2048);
        shadColSlot++;

        m_pImmediateContext->OMSetRenderTargets(0, NULL, NULL);

        PixelHistoryCopyPixel(depthCopyParams, depthSlot % 2048, depthSlot / 2048);
        depthSlot++;
      }

      m_pImmediateContext->ClearDepthStencilView(
          shaddepthOutputDSV, D3D11_CLEAR_DEPTH | D3D11_CLEAR_STENCIL, cleardepth, 0);

      // fetch primitive ID
      {
        m_pImmediateContext->OMSetRenderTargets(1, &shadOutputRTV, shaddepthOutputDSV);

        m_pImmediateContext->PSGetShader(&curPS, curInst, &curNumInst);
        m_pImmediateContext->PSSetShader(m_DebugRender.PrimitiveIDPS, NULL, 0);

        if(curPS == NULL)
          history[h].unboundPS = true;

        m_WrappedDevice->ReplayLog(0, history[h].eventID, eReplay_OnlyDraw);

        m_pImmediateContext->PSSetShader(curPS, curInst, curNumInst);

        for(UINT i = 0; i < curNumInst; i++)
          SAFE_RELEASE(curInst[i]);

        SAFE_RELEASE(curPS);

        PixelHistoryCopyPixel(shadoutCopyParams, shadColSlot % 2048, shadColSlot / 2048);
        shadColSlot++;
      }

      m_pImmediateContext->OMSetBlendState(curBS, blendFactor, curSample);
      SAFE_RELEASE(curBS);
    }
  }

  SAFE_RELEASE(ds);

  for(int i = 0; i < D3D11_SIMULTANEOUS_RENDER_TARGET_COUNT; i++)
    SAFE_RELEASE(RTVs[i]);

  m_pImmediateContext->CopyResource(shadoutStoreReadback, shadoutStore);
  m_pImmediateContext->CopyResource(pixstoreReadback, pixstore);
  m_pImmediateContext->CopyResource(pixstoreDepthReadback, pixstoreDepth);

  D3D11_MAPPED_SUBRESOURCE mappedShadout = {0};
  m_pImmediateContext->Map(pixstoreReadback, 0, D3D11_MAP_READ, 0, &mapped);
  m_pImmediateContext->Map(pixstoreDepthReadback, 0, D3D11_MAP_READ, 0, &mappedDepth);
  m_pImmediateContext->Map(shadoutStoreReadback, 0, D3D11_MAP_READ, 0, &mappedShadout);

  byte *shadoutStoreData = (byte *)mappedShadout.pData;
  pixstoreData = (byte *)mapped.pData;
  pixstoreDepthData = (byte *)mappedDepth.pData;

  /////////////////////////////////////////////////////////////////////////
  // final loop to fetch the values from above into the modification events

  postColSlot = 0;
  shadColSlot = 0;
  depthSlot = 0;

  prev = 0;

  // this is used to track if any previous fragments in the current draw
  // discarded. If so, the shader output values will be off-by-one in the
  // shader output storage due to stencil counting errors, and we need to
  // offset.
  uint32_t discardedOffset = 0;

  for(size_t h = 0; h < history.size(); h++)
  {
    const FetchDrawcall *draw = m_WrappedDevice->GetDrawcall(history[h].eventID);

    if(draw->flags & eDraw_Clear)
      continue;

    // if we're not the last modification in our event, need to fetch post fragment value
    if(h + 1 < history.size() && history[h].eventID == history[h + 1].eventID)
    {
      // colour
      {
        if(!fmt.special && fmt.compCount > 0 && fmt.compByteWidth > 0)
        {
          byte *rowdata = pixstoreData + mapped.RowPitch * (postColSlot / 2048);
          byte *data = rowdata + fmt.compCount * fmt.compByteWidth * (postColSlot % 2048);

          if(fmt.compType == eCompType_SInt)
          {
            // need to get correct sign, but otherwise just copy

            if(fmt.compByteWidth == 1)
            {
              int8_t *d = (int8_t *)data;
              for(uint32_t c = 0; c < fmt.compCount; c++)
                history[h].postMod.col.value_i[c] = d[c];
            }
            else if(fmt.compByteWidth == 2)
            {
              int16_t *d = (int16_t *)data;
              for(uint32_t c = 0; c < fmt.compCount; c++)
                history[h].postMod.col.value_i[c] = d[c];
            }
            else if(fmt.compByteWidth == 4)
            {
              int32_t *d = (int32_t *)data;
              for(uint32_t c = 0; c < fmt.compCount; c++)
                history[h].postMod.col.value_i[c] = d[c];
            }
          }
          else
          {
            for(uint32_t c = 0; c < fmt.compCount; c++)
              memcpy(&history[h].postMod.col.value_u[c], data + fmt.compByteWidth * c,
                     fmt.compByteWidth);
          }
        }
        else
        {
          if(fmt.special &&
             (fmt.specialFormat == eSpecial_R10G10B10A2 || fmt.specialFormat == eSpecial_R11G11B10))
          {
            byte *rowdata = pixstoreData + mapped.RowPitch * (postColSlot / 2048);
            byte *data = rowdata + sizeof(uint32_t) * (postColSlot % 2048);

            uint32_t *u = (uint32_t *)data;

            Vec4f v;
            if(fmt.specialFormat == eSpecial_R10G10B10A2)
              v = ConvertFromR10G10B10A2(*u);
            if(fmt.specialFormat == eSpecial_R11G11B10)
            {
              Vec3f v3 = ConvertFromR11G11B10(*u);
              v = Vec4f(v3.x, v3.y, v3.z);
            }

            memcpy(&history[h].postMod.col.value_f[0], &v, sizeof(float) * 4);
          }
          else
          {
            RDCWARN("need to fetch pixel values from special formats");
          }
        }
      }

      // we don't retrieve the correct-precision depth value post-fragment. This is only possible
      // for
      // D24 and D32 - D16 doesn't have attached stencil, so we wouldn't be able to get correct
      // depth
      // AND identify each fragment. Instead we just mark this as no data, and the shader output
      // depth
      // should be sufficient.
      if(history[h].preMod.depth >= 0.0f)
        history[h].postMod.depth = -2.0f;
      else
        history[h].postMod.depth = -1.0f;

      // we can't retrieve stencil value after each fragment, as we use stencil to identify the
      // fragment
      if(history[h].preMod.stencil >= 0)
        history[h].postMod.stencil = -2;
      else
        history[h].postMod.stencil = -1;

      // in each case we only mark as "unknown" when the depth/stencil isn't already known to be
      // unbound

      postColSlot++;
    }

    // if we're not the first modification in our event, set our preMod to the previous postMod
    if(h > 0 && history[h].eventID == history[h - 1].eventID)
    {
      history[h].preMod = history[h - 1].postMod;
    }

    // reset discarded offset every event
    if(h > 0 && history[h].eventID != history[h - 1].eventID)
    {
      discardedOffset = 0;
    }

    // fetch shader output value
    {
      // colour
      {
        // shader output is always 4 32bit components, so we can copy straight
        // Note that because shader output values are interleaved with
        // primitive IDs, the discardedOffset is doubled when looking at
        // shader output values
        uint32_t offsettedSlot = (shadColSlot - discardedOffset * 2);
        RDCASSERT(discardedOffset * 2 <= shadColSlot);

        byte *rowdata = shadoutStoreData + mappedShadout.RowPitch * (offsettedSlot / 2048);
        byte *data = rowdata + 4 * sizeof(float) * (offsettedSlot % 2048);

        memcpy(&history[h].shaderOut.col.value_u[0], data, 4 * sizeof(float));
      }

      // depth
      {
        uint32_t offsettedSlot = (depthSlot - discardedOffset);
        RDCASSERT(discardedOffset <= depthSlot);

        byte *rowdata = pixstoreDepthData + mappedDepth.RowPitch * (offsettedSlot / 2048);
        float *data = (float *)(rowdata + 2 * sizeof(float) * (offsettedSlot % 2048));

        history[h].shaderOut.depth = data[0];
        if(history[h].postMod.stencil == -1)
          history[h].shaderOut.stencil = -1;
        else
          history[h].shaderOut.stencil =
              -2;    // can't retrieve this as we use stencil to identify each fragment
      }

      shadColSlot++;
      depthSlot++;
    }

    // fetch primitive ID
    {
      // shader output is always 4 32bit components, so we can copy straight
      byte *rowdata = shadoutStoreData + mappedShadout.RowPitch * (shadColSlot / 2048);
      byte *data = rowdata + 4 * sizeof(float) * (shadColSlot % 2048);

      bool someFragsClipped = history[h].primitiveID != 0;

      memcpy(&history[h].primitiveID, data, sizeof(uint32_t));

      shadColSlot++;

      // if some fragments clipped in this draw, we need to check to see if this
      // primitive ID was one of the ones that clipped.
      // Currently the way we do that is by drawing only that primitive
      // and doing a
      if(someFragsClipped)
      {
        // don't need to worry about trashing state, since at this point we don't need to restore it
        // anymore
        if(prev != history[h].eventID)
        {
          m_WrappedDevice->ReplayLog(0, history[h].eventID, eReplay_WithoutDraw);

          //////////////////////////////////////////////////////////////
          // Set up an identical raster state, but with scissor enabled.
          // This matches the setup when we were originally fetching the
          // number of fragments.
          m_pImmediateContext->RSGetState(&curRS);

          D3D11_RASTERIZER_DESC rsDesc = {
              /*FillMode =*/D3D11_FILL_SOLID,
              /*CullMode =*/D3D11_CULL_BACK,
              /*FrontCounterClockwise =*/FALSE,
              /*DepthBias =*/D3D11_DEFAULT_DEPTH_BIAS,
              /*DepthBiasClamp =*/D3D11_DEFAULT_DEPTH_BIAS_CLAMP,
              /*SlopeScaledDepthBias =*/D3D11_DEFAULT_SLOPE_SCALED_DEPTH_BIAS,
              /*DepthClipEnable =*/TRUE,
              /*ScissorEnable =*/FALSE,
              /*MultisampleEnable =*/FALSE,
              /*AntialiasedLineEnable =*/FALSE,
          };

          if(curRS)
            curRS->GetDesc(&rsDesc);

          SAFE_RELEASE(curRS);

          rsDesc.ScissorEnable = TRUE;

          // scissor to our pixel
          newScissors[0].left = LONG(x);
          newScissors[0].top = LONG(y);
          newScissors[0].right = newScissors[0].left + 1;
          newScissors[0].bottom = newScissors[0].top + 1;

          m_pImmediateContext->RSSetScissorRects(1, newScissors);

          m_pDevice->CreateRasterizerState(&rsDesc, &newRS);

          m_pImmediateContext->RSSetState(newRS);

          // other states can just be set to always pass, we already know this primitive ID renders
          m_pImmediateContext->OMSetBlendState(m_DebugRender.NopBlendState, blendFactor, sampleMask);
          m_pImmediateContext->OMSetRenderTargets(0, NULL, shaddepthOutputDSV);
          m_pImmediateContext->OMSetDepthStencilState(m_DebugRender.AllPassDepthState, 0);

          SAFE_RELEASE(newRS);
        }
        prev = history[h].eventID;

        m_pImmediateContext->ClearDepthStencilView(
            shaddepthOutputDSV, D3D11_CLEAR_DEPTH | D3D11_CLEAR_STENCIL, 0.0f, 0);

        m_pImmediateContext->Begin(testQueries[0]);

        // do draw
        if(draw->flags & eDraw_UseIBuffer)
        {
          // TODO once pixel history distinguishes between instances, draw only the instance for
          // this fragment
          m_pImmediateContext->DrawIndexedInstanced(
              Topology_NumVerticesPerPrimitive(draw->topology), RDCMAX(1U, draw->numInstances),
              draw->indexOffset + Topology_VertexOffset(draw->topology, history[h].primitiveID),
              draw->baseVertex, draw->instanceOffset);
        }
        else
        {
          m_pImmediateContext->DrawInstanced(
              Topology_NumVerticesPerPrimitive(draw->topology), RDCMAX(1U, draw->numInstances),
              draw->vertexOffset + Topology_VertexOffset(draw->topology, history[h].primitiveID),
              draw->instanceOffset);
        }

        m_pImmediateContext->End(testQueries[0]);

        do
        {
          hr = m_pImmediateContext->GetData(testQueries[0], &occlData, sizeof(occlData), 0);
        } while(hr == S_FALSE);
        RDCASSERTEQUAL(hr, S_OK);

        if(occlData == 0)
        {
          history[h].shaderDiscarded = true;
          discardedOffset++;
          RDCEraseEl(history[h].shaderOut);
          history[h].shaderOut.depth = -1.0f;
          history[h].shaderOut.stencil = -1;
        }
      }
    }
  }

  m_pImmediateContext->Unmap(shadoutStoreReadback, 0);
  m_pImmediateContext->Unmap(pixstoreReadback, 0);
  m_pImmediateContext->Unmap(pixstoreDepthReadback, 0);

  // interpret float/unorm values
  if(!fmt.special && fmt.compType != eCompType_UInt && fmt.compType != eCompType_SInt)
  {
    for(size_t h = 0; h < history.size(); h++)
    {
      PixelModification &mod = history[h];
      if(fmt.compType == eCompType_Float && fmt.compByteWidth == 2)
      {
        for(uint32_t c = 0; c < fmt.compCount; c++)
        {
          mod.preMod.col.value_f[c] = ConvertFromHalf(uint16_t(mod.preMod.col.value_u[c]));
          mod.postMod.col.value_f[c] = ConvertFromHalf(uint16_t(mod.postMod.col.value_u[c]));
        }
      }
      else if(fmt.compType == eCompType_UNorm && fmt.compByteWidth == 1 && fmt.srgbCorrected)
      {
        RDCASSERT(fmt.compByteWidth == 1);

        for(uint32_t c = 0; c < RDCMIN(fmt.compCount, 3U); c++)
        {
          mod.preMod.col.value_f[c] = ConvertFromSRGB8(mod.preMod.col.value_u[c] & 0xff);
          mod.postMod.col.value_f[c] = ConvertFromSRGB8(mod.postMod.col.value_u[c] & 0xff);
        }

        // alpha is not SRGB'd
        if(fmt.compCount == 4)
        {
          mod.preMod.col.value_f[3] = float(mod.preMod.col.value_u[3] & 0xff) / 255.0f;
          mod.postMod.col.value_f[3] = float(mod.postMod.col.value_u[3] & 0xff) / 255.0f;
        }
      }
      else if(fmt.compType == eCompType_UNorm)
      {
        // only 32bit unorm format is depth, handled separately
        float maxVal = fmt.compByteWidth == 2 ? 65535.0f : 255.0f;

        RDCASSERT(fmt.compByteWidth < 4);

        for(uint32_t c = 0; c < fmt.compCount; c++)
        {
          mod.preMod.col.value_f[c] = float(mod.preMod.col.value_u[c]) / maxVal;
          mod.postMod.col.value_f[c] = float(mod.postMod.col.value_u[c]) / maxVal;
        }
      }
      else if(fmt.compType == eCompType_SNorm && fmt.compByteWidth == 2)
      {
        for(uint32_t c = 0; c < fmt.compCount; c++)
        {
          mod.preMod.col.value_f[c] = float(mod.preMod.col.value_u[c]);
          mod.postMod.col.value_f[c] = float(mod.postMod.col.value_u[c]);
        }
      }
      else if(fmt.compType == eCompType_SNorm && fmt.compByteWidth == 1)
      {
        for(uint32_t c = 0; c < fmt.compCount; c++)
        {
          int8_t *d = (int8_t *)&mod.preMod.col.value_u[c];

          if(*d == -128)
            mod.preMod.col.value_f[c] = -1.0f;
          else
            mod.preMod.col.value_f[c] = float(*d) / 127.0f;

          d = (int8_t *)&mod.postMod.col.value_u[c];

          if(*d == -128)
            mod.postMod.col.value_f[c] = -1.0f;
          else
            mod.postMod.col.value_f[c] = float(*d) / 127.0f;
        }
      }
      else if(fmt.compType == eCompType_SNorm && fmt.compByteWidth == 2)
      {
        for(uint32_t c = 0; c < fmt.compCount; c++)
        {
          int16_t *d = (int16_t *)&mod.preMod.col.value_u[c];

          if(*d == -32768)
            mod.preMod.col.value_f[c] = -1.0f;
          else
            mod.preMod.col.value_f[c] = float(*d) / 32767.0f;

          d = (int16_t *)&mod.postMod.col.value_u[c];

          if(*d == -32768)
            mod.postMod.col.value_f[c] = -1.0f;
          else
            mod.postMod.col.value_f[c] = float(*d) / 32767.0f;
        }
      }
    }
  }

#if !defined(RELEASE)
  for(size_t h = 0; h < history.size(); h++)
  {
    PixelModification &hs = history[h];
    RDCDEBUG(
        "\nHistory %u @ frag %u from prim %u in %u (depth culled %u):\n"
        "pre {%f,%f,%f,%f} {%f,%d}\n"
        "+ shad {%f,%f,%f,%f} {%f,%d}\n"
        "-> post {%f,%f,%f,%f} {%f,%d}",
        uint32_t(h), hs.fragIndex, hs.primitiveID, hs.eventID, hs.depthTestFailed,

        hs.preMod.col.value_f[0], hs.preMod.col.value_f[1], hs.preMod.col.value_f[2],
        hs.preMod.col.value_f[3], hs.preMod.depth, hs.preMod.stencil,

        hs.shaderOut.col.value_f[0], hs.shaderOut.col.value_f[1], hs.shaderOut.col.value_f[2],
        hs.shaderOut.col.value_f[3], hs.shaderOut.depth, hs.shaderOut.stencil,

        hs.postMod.col.value_f[0], hs.postMod.col.value_f[1], hs.postMod.col.value_f[2],
        hs.postMod.col.value_f[3], hs.postMod.depth, hs.postMod.stencil);
  }
#endif

  for(size_t i = 0; i < ARRAY_COUNT(testQueries); i++)
    SAFE_RELEASE(testQueries[i]);

  SAFE_RELEASE(pixstore);
  SAFE_RELEASE(shadoutStore);
  SAFE_RELEASE(pixstoreDepth);

  SAFE_RELEASE(pixstoreReadback);
  SAFE_RELEASE(shadoutStoreReadback);
  SAFE_RELEASE(pixstoreDepthReadback);

  SAFE_RELEASE(pixstoreUAV);
  SAFE_RELEASE(shadoutStoreUAV);
  SAFE_RELEASE(pixstoreDepthUAV);

  SAFE_RELEASE(shadOutput);
  SAFE_RELEASE(shadOutputSRV);
  SAFE_RELEASE(shadOutputRTV);
  SAFE_RELEASE(shaddepthOutput);
  SAFE_RELEASE(shaddepthOutputDSV);
  SAFE_RELEASE(shaddepthOutputDepthSRV);
  SAFE_RELEASE(shaddepthOutputStencilSRV);

  SAFE_RELEASE(depthCopyD24S8);
  SAFE_RELEASE(depthCopyD24S8_DepthSRV);
  SAFE_RELEASE(depthCopyD24S8_StencilSRV);

  SAFE_RELEASE(depthCopyD32S8);
  SAFE_RELEASE(depthCopyD32S8_DepthSRV);
  SAFE_RELEASE(depthCopyD32S8_StencilSRV);

  SAFE_RELEASE(depthCopyD32);
  SAFE_RELEASE(depthCopyD32_DepthSRV);

  SAFE_RELEASE(depthCopyD16);
  SAFE_RELEASE(depthCopyD16_DepthSRV);

  SAFE_RELEASE(srcxyCBuf);
  SAFE_RELEASE(shadoutsrcxyCBuf);
  SAFE_RELEASE(storexyCBuf);

  return history;
}<|MERGE_RESOLUTION|>--- conflicted
+++ resolved
@@ -37,9 +37,8 @@
 #include "d3d11_debug.h"
 #include "d3d11_manager.h"
 
-<<<<<<< HEAD
 #include "data/hlsl/debugcbuffers.h"
-=======
+
 // over this number of cycles and things get problematic
 #define SHADER_DEBUG_WARN_THRESHOLD 100000
 
@@ -61,7 +60,6 @@
 
   return false;
 }
->>>>>>> 35a30be8
 
 void D3D11DebugManager::FillCBufferVariables(const string &prefix, size_t &offset, bool flatten,
                                              const vector<DXBC::CBufferVariable> &invars,
