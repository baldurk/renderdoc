/******************************************************************************
 * The MIT License (MIT)
 * 
 * Copyright (c) 2014 Crytek
 * 
 * Permission is hereby granted, free of charge, to any person obtaining a copy
 * of this software and associated documentation files (the "Software"), to deal
 * in the Software without restriction, including without limitation the rights
 * to use, copy, modify, merge, publish, distribute, sublicense, and/or sell
 * copies of the Software, and to permit persons to whom the Software is
 * furnished to do so, subject to the following conditions:
 * 
 * The above copyright notice and this permission notice shall be included in
 * all copies or substantial portions of the Software.
 * 
 * THE SOFTWARE IS PROVIDED "AS IS", WITHOUT WARRANTY OF ANY KIND, EXPRESS OR
 * IMPLIED, INCLUDING BUT NOT LIMITED TO THE WARRANTIES OF MERCHANTABILITY,
 * FITNESS FOR A PARTICULAR PURPOSE AND NONINFRINGEMENT. IN NO EVENT SHALL THE
 * AUTHORS OR COPYRIGHT HOLDERS BE LIABLE FOR ANY CLAIM, DAMAGES OR OTHER
 * LIABILITY, WHETHER IN AN ACTION OF CONTRACT, TORT OR OTHERWISE, ARISING FROM,
 * OUT OF OR IN CONNECTION WITH THE SOFTWARE OR THE USE OR OTHER DEALINGS IN
 * THE SOFTWARE.
 ******************************************************************************/


#include "maths/vec.h"
#include "d3d11_manager.h"
#include "d3d11_context.h"
#include "d3d11_debug.h"
#include "shaders/dxbc_debug.h"
#include "maths/formatpacking.h"
#include "data/resource.h"
#include "serialise/serialiser.h"
#include "common/string_utils.h"

#include "driver/d3d11/d3d11_resources.h"
#include "driver/d3d11/d3d11_renderstate.h"

void D3D11DebugManager::FillCBufferVariables(const string &prefix, size_t &offset, bool flatten,
												const vector<DXBC::CBufferVariable> &invars, vector<ShaderVariable> &outvars,
											  const vector<byte> &data)
{
	using namespace DXBC;
	using namespace ShaderDebug;

	size_t o = offset;

	for(size_t v=0; v < invars.size(); v++)
	{
		size_t vec = o + invars[v].descriptor.offset/16;
		size_t comp = (invars[v].descriptor.offset - (invars[v].descriptor.offset&~0xf))/4;
		size_t sz = RDCMAX(1U, invars[v].type.descriptor.bytesize/16);

		offset = vec + sz;

		string basename = prefix + invars[v].name;
		
		uint32_t rows = invars[v].type.descriptor.rows;
		uint32_t cols = invars[v].type.descriptor.cols;
		uint32_t elems = RDCMAX(1U,invars[v].type.descriptor.elements);

		if(!invars[v].type.members.empty())
		{
			char buf[64] = {0};
			StringFormat::snprintf(buf, 63, "[%d]", elems);

			ShaderVariable var;
			var.name = basename;
			var.rows = var.columns = 0;
			var.type = eVar_Float;
			
			std::vector<ShaderVariable> varmembers;

			if(elems > 1)
			{
				for(uint32_t i=0; i < elems; i++)
				{
					StringFormat::snprintf(buf, 63, "[%d]", i);

					if(flatten)
					{
						FillCBufferVariables(basename + buf + ".", vec, flatten, invars[v].type.members, outvars, data);
					}
					else
					{					
						ShaderVariable vr;
						vr.name = basename + buf;
						vr.rows = vr.columns = 0;
						vr.type = eVar_Float;

						std::vector<ShaderVariable> mems;

						FillCBufferVariables("", vec, flatten, invars[v].type.members, mems, data);

						vr.members = mems;

						varmembers.push_back(vr);
					}
				}
			}
			else
			{
				if(flatten)
					FillCBufferVariables(basename + ".", vec, flatten, invars[v].type.members, outvars, data);
				else
					FillCBufferVariables("", vec, flatten, invars[v].type.members, varmembers, data);
			}

			if(!flatten)
			{
				var.members = varmembers;
				outvars.push_back(var);
			}

			continue;
		}
		
		size_t elemByteSize = 4;
		VarType type = eVar_Float;
		switch(invars[v].type.descriptor.type)
		{
			case VARTYPE_INT:
				type = eVar_Int;
				break;
			case VARTYPE_FLOAT:
				type = eVar_Float;
				break;
			case VARTYPE_BOOL:
			case VARTYPE_UINT:
			case VARTYPE_UINT8:
				type = eVar_UInt;
				break;
			case VARTYPE_DOUBLE:
				elemByteSize = 8;
				type = eVar_Double;
				break;
			default:
				RDCFATAL("Unexpected type in constant buffer");
		}
		
		bool columnMajor = invars[v].type.descriptor.varClass == CLASS_MATRIX_COLUMNS;

		size_t outIdx = vec;
		if(!flatten)
		{
			outIdx = outvars.size();
			outvars.resize(RDCMAX(outIdx+1, outvars.size()));
		}
		else
		{
			if(columnMajor)
				outvars.resize(RDCMAX(outIdx+cols*elems, outvars.size()));
			else
				outvars.resize(RDCMAX(outIdx+rows*elems, outvars.size()));
		}
		
		size_t dataOffset = vec*16 + comp*4;

		if(outvars[outIdx].name.count > 0)
		{
			RDCASSERT(flatten);

			RDCASSERT(outvars[vec].rows == 1);
			RDCASSERT(outvars[vec].columns == comp);
			RDCASSERT(rows == 1);

			string combinedName = outvars[outIdx].name.elems;
			combinedName += ", " + basename;
			outvars[outIdx].name = combinedName;
			outvars[outIdx].rows = 1;
			outvars[outIdx].columns += cols;

			if(dataOffset < data.size())
			{
				const byte *d = &data[dataOffset];

				memcpy(&outvars[outIdx].value.uv[comp], d, RDCMIN(data.size()-dataOffset, elemByteSize*cols));
			}
		}
		else
		{
			outvars[outIdx].name = basename;
			outvars[outIdx].rows = 1;
			outvars[outIdx].type = type;
			outvars[outIdx].columns = cols;

			ShaderVariable &var = outvars[outIdx];

			bool isArray = invars[v].type.descriptor.elements > 1;

			if(rows*elems == 1)
			{
				if(dataOffset < data.size())
				{
					const byte *d = &data[dataOffset];

					memcpy(&outvars[outIdx].value.uv[flatten ? comp : 0], d, RDCMIN(data.size()-dataOffset, elemByteSize*cols));
				}
			}
			else if(!isArray && !flatten)
			{
				outvars[outIdx].rows = rows;

				if(dataOffset < data.size())
				{
					const byte *d = &data[dataOffset];

					RDCASSERT(rows <= 4 && rows*cols <= 16);

					if(columnMajor)
					{
						uint32_t tmp[16] = {0};

						// matrices always have 4 columns, for padding reasons (the same reason arrays
						// put every element on a new vec4)
						for(uint32_t r=0; r < rows; r++)
						{
							size_t srcoffs = 4*elemByteSize*r;
							size_t dstoffs = cols*elemByteSize*r;
							memcpy((byte *)(tmp) + dstoffs, d + srcoffs,
											RDCMIN(data.size()-dataOffset + srcoffs, elemByteSize*cols));
						}

						// transpose
						for(size_t r=0; r < rows; r++)
							for(size_t c=0; c < cols; c++)
								outvars[outIdx].value.uv[r*cols+c] = tmp[c*rows+r];
					}
					else // CLASS_MATRIX_ROWS or other data not to transpose.
					{
						// matrices always have 4 columns, for padding reasons (the same reason arrays
						// put every element on a new vec4)
						for(uint32_t r=0; r < rows; r++)
						{
							size_t srcoffs = 4*elemByteSize*r;
							size_t dstoffs = cols*elemByteSize*r;
							memcpy((byte *)(&outvars[outIdx].value.uv[0]) + dstoffs, d + srcoffs,
											RDCMIN(data.size()-dataOffset + srcoffs, elemByteSize*cols));
						}
					}
				}
			}
			else if(rows*elems > 1)
			{
				char buf[64] = {0};

				var.name = outvars[outIdx].name;

				vector<ShaderVariable> varmembers;
				vector<ShaderVariable> *out = &outvars;
				size_t rowCopy = 1;

				uint32_t registers = rows; 
				uint32_t regLen = cols;
				const char *regName = "row";

				if(!flatten)
				{
					var.rows = 0;
					var.columns = 0;
					outIdx = 0;
					out = &varmembers;
					varmembers.resize(elems);
					rowCopy = rows;
					rows = 1;
					registers = 1;
				}
				else
				{
					if(columnMajor)
					{
						registers = cols;
						regLen = rows;
						regName = "col";
					}
				}

				string base = outvars[outIdx].name.elems;

				for(size_t r=0; r < registers*elems; r++)
				{
					if(isArray && registers > 1)
						StringFormat::snprintf(buf, 63, "[%d].%hs%d", r/registers, regName, r%registers);
					else if(registers > 1)
						StringFormat::snprintf(buf, 63, ".%hs%d", regName, r);
					else
						StringFormat::snprintf(buf, 63, "[%d]", r);

					(*out)[outIdx+r].name = base + buf;
					(*out)[outIdx+r].rows = (uint32_t)rowCopy;
					(*out)[outIdx+r].type = type;
					(*out)[outIdx+r].columns = regLen;
					
					size_t dataOffset = (vec+r*rowCopy)*16;

					if(dataOffset < data.size())
					{
						const byte *d = &data[dataOffset];

						memcpy(&((*out)[outIdx+r].value.uv[0]), d, RDCMIN(data.size()-dataOffset, elemByteSize*rowCopy*regLen));

						if(!flatten && columnMajor)
						{
							ShaderVariable tmp = (*out)[outIdx];
							// transpose
							for(size_t r=0; r < rows; r++)
								for(size_t c=0; c < cols; c++)
									(*out)[outIdx].value.uv[r*cols+c] = tmp.value.uv[c*rows+r];
						}
					}
				}

				if(!flatten)
					var.members = varmembers;
			}
		}
	}
}

void D3D11DebugManager::FillCBufferVariables(const vector<DXBC::CBufferVariable> &invars, vector<ShaderVariable> &outvars,
											 bool flattenVec4s, const vector<byte> &data)
{
	size_t zero = 0;

	vector<ShaderVariable> v;
	FillCBufferVariables("", zero, flattenVec4s, invars, v, data);

	outvars.reserve(v.size());
	for(size_t i=0; i < v.size(); i++)
		outvars.push_back(v[i]);
}

ShaderDebug::State D3D11DebugManager::CreateShaderDebugState(ShaderDebugTrace &trace, int quadIdx, DXBC::DXBCFile *dxbc, vector<byte> *cbufData)
{
	using namespace DXBC;
	using namespace ShaderDebug;

	State initialState = State(quadIdx, &trace, dxbc, m_WrappedDevice);

	// use pixel shader here to get inputs
	
	uint32_t maxReg = 0;
	for(size_t i=0; i < dxbc->m_InputSig.size(); i++)
		maxReg = RDCMAX(maxReg, dxbc->m_InputSig[i].regIndex);

	create_array(trace.inputs, maxReg+1);
	for(size_t i=0; i < dxbc->m_InputSig.size(); i++)
	{
		char buf[64] = {0};
		
		SigParameter &sig = dxbc->m_InputSig[i];

		StringFormat::snprintf(buf, 63, "v%d", sig.regIndex);
		
		ShaderVariable v;

		v.name = StringFormat::Fmt("%hs (%hs)", buf, sig.semanticIdxName.elems);
		v.rows = 1;
		v.columns = 
			sig.regChannelMask & 0x8 ? 4 :
			sig.regChannelMask & 0x4 ? 3 : 
			sig.regChannelMask & 0x2 ? 2 :
			sig.regChannelMask & 0x1 ? 1 :
			0;

		if(sig.compType == eCompType_UInt)
			v.type = eVar_UInt;
		else if(sig.compType == eCompType_SInt)
			v.type = eVar_Int;

		if(trace.inputs[sig.regIndex].columns == 0)
			trace.inputs[sig.regIndex] = v;
		else
			trace.inputs[sig.regIndex].columns = RDCMAX(trace.inputs[sig.regIndex].columns, v.columns);
	}
	
	uint32_t specialOutputs = 0;
	maxReg = 0;
	for(size_t i=0; i < dxbc->m_OutputSig.size(); i++)
	{
		if(dxbc->m_OutputSig[i].regIndex == ~0U)
			specialOutputs++;
		else
			maxReg = RDCMAX(maxReg, dxbc->m_OutputSig[i].regIndex);
	}
	
	create_array(initialState.outputs, maxReg+1 + specialOutputs);
	for(size_t i=0; i < dxbc->m_OutputSig.size(); i++)
	{
		SigParameter &sig = dxbc->m_OutputSig[i];

		if(sig.regIndex == ~0U)
			continue;

		char buf[64] = {0};

		StringFormat::snprintf(buf, 63, "o%d", sig.regIndex);
		
		ShaderVariable v;
		
		v.name = StringFormat::Fmt("%hs (%hs)", buf, sig.semanticIdxName.elems);
		v.rows = 1;
		v.columns = 
			sig.regChannelMask & 0x8 ? 4 :
			sig.regChannelMask & 0x4 ? 3 : 
			sig.regChannelMask & 0x2 ? 2 :
			sig.regChannelMask & 0x1 ? 1 :
			0;

		if(initialState.outputs[sig.regIndex].columns == 0)
			initialState.outputs[sig.regIndex] = v;
		else
			initialState.outputs[sig.regIndex].columns = RDCMAX(initialState.outputs[sig.regIndex].columns, v.columns);
	}

	for(size_t i=0; i < dxbc->m_OutputSig.size(); i++)
	{
		SigParameter &sig = dxbc->m_OutputSig[i];

		if(sig.regIndex != ~0U)
			continue;
		
		ShaderVariable v;
		
		     if(sig.systemValue == eAttr_OutputControlPointIndex)			v.name = "vOutputControlPointID";
		else if(sig.systemValue == eAttr_DepthOutput)						v.name = "oDepth";
		else if(sig.systemValue == eAttr_DepthOutputLessEqual)				v.name = "oDepthLessEqual";
		else if(sig.systemValue == eAttr_DepthOutputGreaterEqual)			v.name = "oDepthGreaterEqual";
		else if(sig.systemValue == eAttr_MSAACoverage)						v.name = "oMask";
		//if(sig.systemValue == TYPE_OUTPUT_CONTROL_POINT)							str = "oOutputControlPoint";
		else
		{
			RDCERR("Unhandled output: %hs (%d)", sig.semanticName, sig.systemValue);
			continue;
		}

		v.rows = 1;
		v.columns = 
			sig.regChannelMask & 0x8 ? 4 :
			sig.regChannelMask & 0x4 ? 3 : 
			sig.regChannelMask & 0x2 ? 2 :
			sig.regChannelMask & 0x1 ? 1 :
			0;

		initialState.outputs[maxReg+i] = v;
	}

	create_array(trace.cbuffers, dxbc->m_CBuffers.size());
	for(size_t i=0; i < dxbc->m_CBuffers.size(); i++)
	{
		if(dxbc->m_CBuffers[i].descriptor.type != CBuffer::Descriptor::TYPE_CBUFFER)
			continue;

		vector<ShaderVariable> vars;

		FillCBufferVariables(dxbc->m_CBuffers[i].variables, vars, true, cbufData[i]);

		trace.cbuffers[i] = vars;

		for(int32_t c=0; c < trace.cbuffers[i].count; c++)
			trace.cbuffers[i][c].name = StringFormat::Fmt("cb%u[%u] (%hs)", (uint32_t)i, (uint32_t)c, trace.cbuffers[i][c].name.elems);
	}

	initialState.Init();

	return initialState;
}

void D3D11DebugManager::CreateShaderGlobalState(ShaderDebug::GlobalState &global, uint32_t UAVStartSlot, ID3D11UnorderedAccessView **UAVs, ID3D11ShaderResourceView **SRVs)
{
	for(int i=0; UAVs != NULL && i+UAVStartSlot < D3D11_PS_CS_UAV_REGISTER_COUNT; i++)
	{
		int dsti = i+UAVStartSlot;
		if(UAVs[i])
		{
			ID3D11Resource *res = NULL;
			UAVs[i]->GetResource(&res);
			
			global.uavs[dsti].hiddenCounter = GetStructCount(UAVs[i]);

			D3D11_UNORDERED_ACCESS_VIEW_DESC udesc;
			UAVs[i]->GetDesc(&udesc);

			if(udesc.Format != DXGI_FORMAT_UNKNOWN)
			{
				ResourceFormat fmt = MakeResourceFormat(udesc.Format);

				global.uavs[dsti].format.byteWidth = fmt.compByteWidth;
				global.uavs[dsti].format.numComps = fmt.compCount;
				global.uavs[dsti].format.fmt = fmt.compType;

				if(udesc.Format == DXGI_FORMAT_R11G11B10_FLOAT)
					global.uavs[dsti].format.byteWidth = 11;
				if(udesc.Format == DXGI_FORMAT_R10G10B10A2_UINT || udesc.Format == DXGI_FORMAT_R10G10B10A2_UNORM)
					global.uavs[dsti].format.byteWidth = 10;
			}

			if(udesc.ViewDimension == D3D11_UAV_DIMENSION_BUFFER)
			{
				global.uavs[dsti].firstElement = udesc.Buffer.FirstElement;
				global.uavs[dsti].numElements = udesc.Buffer.NumElements;
			}

			if(res)
			{
				if(WrappedID3D11Buffer::IsAlloc(res))
				{
					global.uavs[dsti].data = GetBufferData((ID3D11Buffer *)res, 0, 0);
				}
				else
				{
					RDCERR("UAVs of textures currently not supported in shader debugging");
				}
			}

			SAFE_RELEASE(res);
		}
	}

	for(int i=0; SRVs != NULL && i < D3D11_COMMONSHADER_INPUT_RESOURCE_SLOT_COUNT; i++)
	{
		if(SRVs[i])
		{
			ID3D11Resource *res = NULL;
			SRVs[i]->GetResource(&res);
			
			D3D11_SHADER_RESOURCE_VIEW_DESC sdesc;
			SRVs[i]->GetDesc(&sdesc);

			if(sdesc.Format != DXGI_FORMAT_UNKNOWN)
			{
				ResourceFormat fmt = MakeResourceFormat(sdesc.Format);

				global.srvs[i].format.byteWidth = fmt.compByteWidth;
				global.srvs[i].format.numComps = fmt.compCount;
				global.srvs[i].format.fmt = fmt.compType;

				if(sdesc.Format == DXGI_FORMAT_R11G11B10_FLOAT)
					global.srvs[i].format.byteWidth = 11;
				if(sdesc.Format == DXGI_FORMAT_R10G10B10A2_UINT || sdesc.Format == DXGI_FORMAT_R10G10B10A2_UNORM)
					global.srvs[i].format.byteWidth = 10;
			}

			if(sdesc.ViewDimension == D3D11_SRV_DIMENSION_BUFFER)
			{
				// I know this isn't what the docs say, but as best as I can tell
				// this is how it's used.
				global.srvs[i].firstElement = sdesc.Buffer.FirstElement;
				global.srvs[i].numElements = sdesc.Buffer.NumElements;
			}
			else if(sdesc.ViewDimension == D3D11_SRV_DIMENSION_BUFFEREX)
			{
				global.srvs[i].firstElement = sdesc.BufferEx.FirstElement;
				global.srvs[i].numElements = sdesc.BufferEx.NumElements;
			}

			if(res)
			{
				if(WrappedID3D11Buffer::IsAlloc(res))
				{
					global.srvs[i].data = GetBufferData((ID3D11Buffer *)res, 0, 0);
				}
			}

			SAFE_RELEASE(res);
		}
	}
}
		
// struct that saves pointers as we iterate through to where we ultimately
// want to copy the data to
struct DataOutput
{
	DataOutput(int regster, int element, int numWords) { reg = regster; elem = element; numwords = numWords; }

	int reg;
	int elem;

	int numwords;
};

struct DebugHit
{
	uint32_t numHits;
	float posx; float posy;
	float depth;
	uint32_t primitive;
	uint32_t rawdata; // arbitrary, depending on shader
};

ShaderDebugTrace D3D11DebugManager::DebugVertex(uint32_t frameID, uint32_t eventID, uint32_t vertid, uint32_t instid, uint32_t idx, uint32_t instOffset, uint32_t vertOffset)
{
	using namespace DXBC;
	using namespace ShaderDebug;

	ShaderDebugTrace empty;

	m_WrappedDevice->ReplayLog(frameID, 0, eventID, eReplay_WithoutDraw);
	
	ID3D11VertexShader *stateVS = NULL;
	m_WrappedContext->VSGetShader(&stateVS, NULL, NULL);

	WrappedID3D11Shader<ID3D11VertexShader> *vs = (WrappedID3D11Shader<ID3D11VertexShader> *)stateVS;

	SAFE_RELEASE(stateVS);

	if(!vs)
		return empty;

	DXBCFile *dxbc = vs->GetDXBC();

	if(!dxbc)
		return empty;

	D3D11RenderState *rs = m_WrappedContext->GetCurrentPipelineState();
	
	vector<D3D11_INPUT_ELEMENT_DESC> inputlayout = m_WrappedDevice->GetLayoutDesc(rs->IA.Layout);

	set<UINT> vertexbuffers;
	uint32_t trackingOffs[32] = {0};

	// need special handling for other step rates
	for(size_t i=0; i < inputlayout.size(); i++)
	{
		RDCASSERT(inputlayout[i].InstanceDataStepRate <= 1);

		UINT slot = RDCCLAMP(inputlayout[i].InputSlot, 0U, UINT(D3D11_IA_VERTEX_INPUT_RESOURCE_SLOT_COUNT-1));

		vertexbuffers.insert(slot);

		if(inputlayout[i].AlignedByteOffset == ~0U)
		{
			inputlayout[i].AlignedByteOffset = trackingOffs[slot];
		}
		else
		{
			trackingOffs[slot] = inputlayout[i].AlignedByteOffset;
		}

		ResourceFormat fmt = MakeResourceFormat(inputlayout[i].Format);

		trackingOffs[slot] += fmt.compByteWidth * fmt.compCount;
	}

	vector<byte> vertData[D3D11_IA_VERTEX_INPUT_RESOURCE_SLOT_COUNT];
	vector<byte> instData[D3D11_IA_VERTEX_INPUT_RESOURCE_SLOT_COUNT];
	
	for(auto it=vertexbuffers.begin(); it != vertexbuffers.end(); ++it)
	{
		UINT i = *it;
		if(rs->IA.VBs[i])
		{
			vertData[i] = GetBufferData(rs->IA.VBs[i], rs->IA.Offsets[i] + rs->IA.Strides[i]*(vertOffset+idx), rs->IA.Strides[i]);
			instData[i] = GetBufferData(rs->IA.VBs[i], rs->IA.Offsets[i] + rs->IA.Strides[i]*(instOffset+instid), rs->IA.Strides[i]);
		}
	}

	vector<byte> cbufData[D3D11_COMMONSHADER_CONSTANT_BUFFER_API_SLOT_COUNT];

	for(int i=0; i < D3D11_COMMONSHADER_CONSTANT_BUFFER_API_SLOT_COUNT; i++)
		if(rs->VS.ConstantBuffers[i])
			cbufData[i] = GetBufferData(rs->VS.ConstantBuffers[i], rs->VS.CBOffsets[i]*sizeof(Vec4f), 0);

	ShaderDebugTrace ret;
	
	GlobalState global;
	CreateShaderGlobalState(global, 0, NULL, rs->VS.SRVs);
	State initialState = CreateShaderDebugState(ret, -1, dxbc, cbufData);

	for(int32_t i=0; i < ret.inputs.count; i++)
	{
		if(dxbc->m_InputSig[i].systemValue == eAttr_None ||
			dxbc->m_InputSig[i].systemValue == eAttr_Position) // SV_Position seems to get promoted automatically, but it's invalid for vertex input
		{
			const D3D11_INPUT_ELEMENT_DESC *el = NULL;

			string signame = strlower(string(dxbc->m_InputSig[i].semanticName.elems));

			for(size_t l=0; l < inputlayout.size(); l++)
			{
				string layoutname = strlower(string(inputlayout[l].SemanticName));

				if(signame == layoutname &&
					dxbc->m_InputSig[i].semanticIndex == inputlayout[l].SemanticIndex)
				{
					el = &inputlayout[l];
					break;
				}
				if(signame == layoutname + ToStr::Get(inputlayout[l].SemanticIndex))
				{
					el = &inputlayout[l];
					break;
				}
			}

			RDCASSERT(el);

			if(!el)
				continue;

			byte *srcData = NULL;
			size_t dataSize = 0;
			
			if(el->InputSlotClass == D3D11_INPUT_PER_VERTEX_DATA)
			{
				if(vertData[el->InputSlot].size() >= el->AlignedByteOffset)
				{
					srcData = &vertData[el->InputSlot][el->AlignedByteOffset];
					dataSize = vertData[el->InputSlot].size()-el->AlignedByteOffset;
				}
			}
			else
			{
				if(instData[el->InputSlot].size() >= el->AlignedByteOffset)
				{
					srcData = &instData[el->InputSlot][el->AlignedByteOffset];
					dataSize = instData[el->InputSlot].size()-el->AlignedByteOffset;
				}
			}

			ResourceFormat fmt = MakeResourceFormat(el->Format);

			// more data needed than is provided
			if(dxbc->m_InputSig[i].compCount > fmt.compCount)
			{
				ret.inputs[i].value.u.w = 1;

				if(fmt.compType == eCompType_Float)
					ret.inputs[i].value.f.w = 1.0f;
			}

			// interpret special formats
			if(fmt.special)
			{
				Vec3f *v3 = (Vec3f *)ret.inputs[i].value.fv;
				Vec4f *v4 = (Vec4f *)ret.inputs[i].value.fv;

				// only pull in all or nothing from these,
				// if there's only e.g. 3 bytes remaining don't read and unpack some of
				// a 4-byte special format
				size_t packedsize = 4;
				if (fmt.specialFormat == eSpecial_B8G8R8A8 || fmt.specialFormat == eSpecial_B5G5R5A1 ||
					fmt.specialFormat == eSpecial_B5G6R5 || fmt.specialFormat == eSpecial_B4G4R4A4)
					packedsize = 2;

				if(srcData == NULL || packedsize > dataSize)
				{
					ret.inputs[i].value.u.x = 
						ret.inputs[i].value.u.y = 
						ret.inputs[i].value.u.z = 
						ret.inputs[i].value.u.w = 0;
				}
				else if (fmt.specialFormat == eSpecial_B8G8R8A8)
				{
					ret.inputs[i].value.f.x = float(srcData[2])/255.0f;
					ret.inputs[i].value.f.y = float(srcData[1])/255.0f;
					ret.inputs[i].value.f.z = float(srcData[0])/255.0f;
					ret.inputs[i].value.f.w = float(srcData[3])/255.0f;
				}
				else if (fmt.specialFormat == eSpecial_B5G5R5A1)
				{
					uint16_t packed = ((uint16_t *)srcData)[0];
					*v4 = ConvertFromB5G5R5A1(packed);
				}
				else if (fmt.specialFormat == eSpecial_B5G6R5)
				{
					uint16_t packed = ((uint16_t *)srcData)[0];
					*v3 = ConvertFromB5G6R5(packed);
				}
				else if (fmt.specialFormat == eSpecial_B4G4R4A4)
				{
					uint16_t packed = ((uint16_t *)srcData)[0];
					*v4 = ConvertFromB4G4R4A4(packed);
				}
				else if (fmt.specialFormat == eSpecial_R10G10B10A2)
				{
					uint32_t packed = ((uint32_t *)srcData)[0];

					if (fmt.compType == eCompType_UInt)
					{
						ret.inputs[i].value.u.z = (packed >> 0) & 0x3ff;
						ret.inputs[i].value.u.y = (packed >> 10) & 0x3ff;
						ret.inputs[i].value.u.x = (packed >> 20) & 0x3ff;
						ret.inputs[i].value.u.w = (packed >> 30) & 0x003;
					}
					else
					{
						*v4 = ConvertFromR10G10B10A2(packed);
					}
				}
				else if (fmt.special && fmt.specialFormat == eSpecial_R11G11B10)
				{
					uint32_t packed = ((uint32_t *)srcData)[0];
					*v3 = ConvertFromR11G11B10(packed);
				}
			}
			else
			{
				for(uint32_t c=0; c < fmt.compCount; c++)
				{
					if(srcData == NULL || fmt.compByteWidth > dataSize)
					{
						ret.inputs[i].value.uv[c] = 0;
						continue;
					}

					dataSize -= fmt.compByteWidth;

					if(fmt.compByteWidth == 1)
					{
						byte *src = srcData+c*fmt.compByteWidth;

						if(fmt.compType == eCompType_UInt)
							ret.inputs[i].value.uv[c] = *src;
						else if(fmt.compType == eCompType_SInt)
							ret.inputs[i].value.iv[c] = *((int8_t *)src);
						else if(fmt.compType == eCompType_UNorm)
							ret.inputs[i].value.fv[c] = float(*src)/255.0f;
						else if(fmt.compType == eCompType_SNorm)
						{
							signed char *schar = (signed char *)src;

							// -128 is mapped to -1, then -127 to -127 are mapped to -1 to 1
							if(*schar == -128)
								ret.inputs[i].value.fv[c] = -1.0f;
							else
								ret.inputs[i].value.fv[c] = float(*schar)/127.0f;
						}
						else
							RDCERR("Unexpected component type");
					}
					else if(fmt.compByteWidth == 2)
					{
						uint16_t *src = (uint16_t *)(srcData+c*fmt.compByteWidth);

						if(fmt.compType == eCompType_Float)
							ret.inputs[i].value.fv[c] = ConvertFromHalf(*src);
						else if(fmt.compType == eCompType_UInt)
							ret.inputs[i].value.uv[c] = *src;
						else if(fmt.compType == eCompType_SInt)
							ret.inputs[i].value.iv[c] = *((int16_t *)src);
						else if(fmt.compType == eCompType_UNorm)
							ret.inputs[i].value.fv[c] = float(*src)/float(UINT16_MAX);
						else if(fmt.compType == eCompType_SNorm)
						{
							int16_t *sint = (int16_t *)src;

							// -32768 is mapped to -1, then -32767 to -32767 are mapped to -1 to 1
							if(*sint == -32768)
								ret.inputs[i].value.fv[c] = -1.0f;
							else
								ret.inputs[i].value.fv[c] = float(*sint)/32767.0f;
						}
						else
							RDCERR("Unexpected component type");
					}
					else if(fmt.compByteWidth == 4)
					{
						uint32_t *src = (uint32_t *)(srcData+c*fmt.compByteWidth);

						if(fmt.compType == eCompType_Float ||
							fmt.compType == eCompType_UInt ||
							fmt.compType == eCompType_SInt)
							memcpy(&ret.inputs[i].value.uv[c], src, 4);
						else
							RDCERR("Unexpected component type");
					}
				}
			}
		}
		else if(dxbc->m_InputSig[i].systemValue == eAttr_VertexIndex)
		{
			if(dxbc->m_InputSig[i].compType == eCompType_Float)
				ret.inputs[i].value.f.x = 
					ret.inputs[i].value.f.y = 
					ret.inputs[i].value.f.z = 
					ret.inputs[i].value.f.w = (float)vertid;
			else
				ret.inputs[i].value.u.x = 
					ret.inputs[i].value.u.y = 
					ret.inputs[i].value.u.z = 
					ret.inputs[i].value.u.w = vertid;
		}
		else if(dxbc->m_InputSig[i].systemValue == eAttr_InstanceIndex)
		{
			if(dxbc->m_InputSig[i].compType == eCompType_Float)
				ret.inputs[i].value.f.x = 
					ret.inputs[i].value.f.y = 
					ret.inputs[i].value.f.z = 
					ret.inputs[i].value.f.w = (float)instid;
			else
				ret.inputs[i].value.u.x = 
					ret.inputs[i].value.u.y = 
					ret.inputs[i].value.u.z = 
					ret.inputs[i].value.u.w = instid;
		}
		else
		{
			RDCERR("Unhandled system value semantic on VS input");
		}
	}

	State last;

	vector<ShaderDebugState> states;

	states.push_back((State)initialState);
	
	while(true)
	{
		if(initialState.Finished())
			break;

		initialState = initialState.GetNext(global, NULL);

		states.push_back((State)initialState);
	}

	ret.states = states;

	return ret;
}

ShaderDebugTrace D3D11DebugManager::DebugPixel(uint32_t frameID, uint32_t eventID, uint32_t x, uint32_t y)
{
	using namespace DXBC;
	using namespace ShaderDebug;

	ShaderDebugTrace empty;
	
	m_WrappedDevice->ReplayLog(frameID, 0, eventID, eReplay_WithoutDraw);

	ID3D11PixelShader *statePS = NULL;
	m_WrappedContext->PSGetShader(&statePS, NULL, NULL);

	WrappedID3D11Shader<ID3D11PixelShader> *ps = (WrappedID3D11Shader<ID3D11PixelShader> *)statePS;

	SAFE_RELEASE(statePS);

	if(!ps)
		return empty;
	
	D3D11RenderState *rs = m_WrappedContext->GetCurrentPipelineState();
	
	DXBCFile *dxbc = ps->GetDXBC();

	if(!dxbc)
		return empty;

	vector<DataOutput> initialValues;

	string extractHlsl = "struct PSInput\n{\n";

	int structureStride = 0;
	
	if(dxbc->m_InputSig.empty())
	{
		extractHlsl += "float4 input_dummy : SV_Position;\n";

		initialValues.push_back(DataOutput(-1, 0, 4));

		structureStride += 4;
	}

	vector<string> floatInputs;

	for(size_t i=0; i < dxbc->m_InputSig.size(); i++)
	{
		extractHlsl += "  ";
		if(dxbc->m_InputSig[i].compType == eCompType_Float)
			extractHlsl += "float";
		else if(dxbc->m_InputSig[i].compType == eCompType_SInt)
			extractHlsl += "int";
		else if(dxbc->m_InputSig[i].compType == eCompType_UInt)
			extractHlsl += "uint";
		else
			RDCERR("Unexpected input signature type: %d", dxbc->m_InputSig[i].compType);
		
		int numCols = 
			(dxbc->m_InputSig[i].regChannelMask & 0x1 ? 1 : 0) +
			(dxbc->m_InputSig[i].regChannelMask & 0x2 ? 1 : 0) +
			(dxbc->m_InputSig[i].regChannelMask & 0x4 ? 1 : 0) +
			(dxbc->m_InputSig[i].regChannelMask & 0x8 ? 1 : 0);

		structureStride += 4*numCols;

		string name = dxbc->m_InputSig[i].semanticIdxName.elems;
		
		extractHlsl += ToStr::Get((uint32_t)numCols) + " input_" + name + " : " + name;
		
		if(dxbc->m_InputSig[i].compType == eCompType_Float)
			floatInputs.push_back("input_" + name);

		extractHlsl += ";\n";
		
		int firstElem = 
			dxbc->m_InputSig[i].regChannelMask & 0x1 ? 0 :
			dxbc->m_InputSig[i].regChannelMask & 0x2 ? 1 :
			dxbc->m_InputSig[i].regChannelMask & 0x4 ? 2 :
			dxbc->m_InputSig[i].regChannelMask & 0x8 ? 3 :
			-1;

		initialValues.push_back(DataOutput(dxbc->m_InputSig[i].regIndex, firstElem, numCols));
	}

	extractHlsl += "};\n\n";

	uint32_t overdrawLevels = 100; // maximum number of overdraw levels

	extractHlsl += "struct PSInitialData { uint hit; float3 pos; uint prim; PSInput IN; float derivValid; PSInput INddx; PSInput INddy; };\n\n";
	extractHlsl += "RWStructuredBuffer<PSInitialData> PSInitialBuffer : register(u0);\n\n";
	extractHlsl += "void ExtractInputsPS(PSInput IN, float4 debug_pixelPos : SV_Position, uint prim : SV_PrimitiveID)\n{\n";
	extractHlsl += "if(abs(debug_pixelPos.x - " + ToStr::Get(x) + ".5) < 2 && abs(debug_pixelPos.y - " + ToStr::Get(y) + ".5) < 2) {\n";
	extractHlsl += "uint idx = 0;\n";
	extractHlsl += "InterlockedAdd(PSInitialBuffer[0].hit, 1, idx);\n";
	extractHlsl += "if(idx < " + ToStr::Get(overdrawLevels) + ") {\n";
	extractHlsl += "PSInitialBuffer[idx].pos = debug_pixelPos.xyz;\n";
	extractHlsl += "PSInitialBuffer[idx].prim = prim;\n";
	extractHlsl += "PSInitialBuffer[idx].IN = IN;\n";
	extractHlsl += "PSInitialBuffer[idx].derivValid = ddx(debug_pixelPos.x);\n";
	extractHlsl += "PSInitialBuffer[idx].INddx = (PSInput)0;\n";
	extractHlsl += "PSInitialBuffer[idx].INddy = (PSInput)0;\n";
	for(size_t i=0; i < floatInputs.size(); i++)
	{
		const string &name = floatInputs[i];
		extractHlsl += "PSInitialBuffer[idx].INddx." + name + " = ddx(IN." + name + ");\n";
		extractHlsl += "PSInitialBuffer[idx].INddy." + name + " = ddy(IN." + name + ");\n";
	}
	extractHlsl += "}\n}\n}";

	ID3D11PixelShader *extract = MakePShader(extractHlsl.c_str(), "ExtractInputsPS", "ps_5_0");

							// uint hit;	    float3 pos;		 uint prim;        float derivValid;    PSInput IN, INddx, INddy;
	uint32_t structStride = sizeof(uint32_t) + sizeof(float)*3 + sizeof(uint32_t) + sizeof(float) + structureStride*3;

	HRESULT hr = S_OK;
	
	D3D11_BUFFER_DESC bdesc;
	bdesc.BindFlags = D3D11_BIND_UNORDERED_ACCESS;
	bdesc.CPUAccessFlags = 0;
	bdesc.MiscFlags = D3D11_RESOURCE_MISC_BUFFER_STRUCTURED;
	bdesc.Usage = D3D11_USAGE_DEFAULT;
	bdesc.StructureByteStride = structStride;
	bdesc.ByteWidth = bdesc.StructureByteStride * overdrawLevels;

	ID3D11Buffer *initialBuf = NULL;
	hr = m_pDevice->CreateBuffer(&bdesc, NULL, &initialBuf);

	if(FAILED(hr))
	{
		RDCERR("Failed to create buffer %08x", hr);
		return empty;
	}

	bdesc.BindFlags = 0;
	bdesc.MiscFlags = 0;
	bdesc.CPUAccessFlags = D3D11_CPU_ACCESS_READ;
	bdesc.Usage = D3D11_USAGE_STAGING;
	bdesc.StructureByteStride = 0;
	
	ID3D11Buffer *stageBuf = NULL;
	hr = m_pDevice->CreateBuffer(&bdesc, NULL, &stageBuf);

	if(FAILED(hr))
	{
		RDCERR("Failed to create buffer %08x", hr);
		return empty;
	}

	D3D11_UNORDERED_ACCESS_VIEW_DESC uavdesc;
	uavdesc.Format = DXGI_FORMAT_UNKNOWN;
	uavdesc.Buffer.FirstElement = 0;
	uavdesc.Buffer.Flags = 0;
	uavdesc.Buffer.NumElements = overdrawLevels;
	uavdesc.ViewDimension = D3D11_UAV_DIMENSION_BUFFER;

	ID3D11UnorderedAccessView *initialUAV = NULL;
	hr = m_pDevice->CreateUnorderedAccessView(initialBuf, &uavdesc, &initialUAV);

	if(FAILED(hr))
	{
		RDCERR("Failed to create buffer %08x", hr);
		return empty;
	}

	UINT zero = 0;
	m_pImmediateContext->ClearUnorderedAccessViewUint(initialUAV, &zero);

	UINT count = (UINT)-1;
	ID3D11DepthStencilView *depthView = NULL;
	m_pImmediateContext->OMGetRenderTargets(0, NULL, &depthView);
	m_pImmediateContext->OMSetRenderTargetsAndUnorderedAccessViews(0, NULL, depthView, 0, 1, &initialUAV, &count);
	m_pImmediateContext->PSSetShader(extract, NULL, 0);

	SAFE_RELEASE(depthView);
	
	m_WrappedDevice->ReplayLog(frameID, 0, eventID, eReplay_OnlyDraw);

	m_pImmediateContext->CopyResource(stageBuf, initialBuf);

	D3D11_MAPPED_SUBRESOURCE mapped;
	hr = m_pImmediateContext->Map(stageBuf, 0, D3D11_MAP_READ, 0, &mapped);

	if(FAILED(hr))
	{
		RDCERR("Failed to map stage buff %08x", hr);
		return empty;
	}

	byte *initialData = new byte[bdesc.ByteWidth];
	memcpy(initialData, mapped.pData, bdesc.ByteWidth);

	m_pImmediateContext->Unmap(stageBuf, 0);
	
	SAFE_RELEASE(initialUAV);
	SAFE_RELEASE(initialBuf);
	SAFE_RELEASE(stageBuf);

	SAFE_RELEASE(extract);

	DebugHit *buf = (DebugHit *)initialData;

	if(buf[0].numHits == 0)
	{
		RDCLOG("No hit for this event");
		return empty;
	}

	// if we encounter multiple hits at our destination pixel co-ord (or any other) we
	// really need to check depth state here, but that's difficult so skip it for now
	// we can iterate over the hits and get the depth of each from the second element
	// in each struct, but we also need the test depth AND need to be able to resolve
	// the depth test in the same way for each fragment.
	//
	// For now, just take the first. Later need to modify buf to point at the data of
	// the actual passing fragment.
	// also with alpha blending on we'd need to be able to pick the right one anyway.
	// so really here we just need to be able to get the depth result of each hit and
	// let the user choose, since multiple might pass & apply.


	// our debugging quad. Order is TL, TR, BL, BR
	State quad[4];

	// figure out the TL pixel's coords. Assume even top left (towards 0,0)
	int xTL = x&(~1);
	int yTL = y&(~1);

	// get the index of our desired pixel
	int destIdx = (x-xTL) + 2*(y-yTL);

	vector<byte> cbufData[D3D11_COMMONSHADER_CONSTANT_BUFFER_API_SLOT_COUNT];

	for(int i=0; i < D3D11_COMMONSHADER_CONSTANT_BUFFER_API_SLOT_COUNT; i++)
		if(rs->PS.ConstantBuffers[i])
			cbufData[i] = GetBufferData(rs->PS.ConstantBuffers[i], rs->PS.CBOffsets[i]*sizeof(Vec4f), 0);

	D3D11_COMPARISON_FUNC depthFunc = D3D11_COMPARISON_LESS;

	if(rs->OM.DepthStencilState)
	{
		D3D11_DEPTH_STENCIL_DESC desc;
		rs->OM.DepthStencilState->GetDesc(&desc);
		depthFunc = desc.DepthFunc;
	}

	DebugHit *winner = NULL;

	for(size_t i=0; i < buf[0].numHits; i++)
	{
		DebugHit *hit = (DebugHit *)(initialData+i*structStride);

		// only interested in destination pixel
		if(hit->posx != (float)x + 0.5 || hit->posy != (float)y + 0.5)
			continue;

		if(winner == NULL || depthFunc == D3D11_COMPARISON_ALWAYS || depthFunc == D3D11_COMPARISON_NEVER ||
			depthFunc == D3D11_COMPARISON_NOT_EQUAL || depthFunc == D3D11_COMPARISON_EQUAL)
		{
			winner = hit;
			continue;
		}

		if(
			(depthFunc == D3D11_COMPARISON_LESS && hit->depth < winner->depth) ||
			(depthFunc == D3D11_COMPARISON_LESS_EQUAL && hit->depth <= winner->depth) ||
			(depthFunc == D3D11_COMPARISON_GREATER && hit->depth > winner->depth) ||
			(depthFunc == D3D11_COMPARISON_GREATER_EQUAL && hit->depth >= winner->depth)
		  )
		{
			winner = hit;
		}
	}

	if(winner == NULL)
	{
		RDCLOG("Couldn't find any pixels that passed depth test at target co-ordinates");
		return empty;
	}
	
	ShaderDebugTrace traces[4];
	
	GlobalState global;
	CreateShaderGlobalState(global, rs->OM.UAVStartSlot, rs->OM.UAVs, rs->PS.SRVs);

	{
		DebugHit *hit = winner;

		State initialState = CreateShaderDebugState(traces[destIdx], destIdx, dxbc, cbufData);

		uint32_t *data = &hit->rawdata;

		for(size_t i=0; i < initialValues.size(); i++)
		{
			int32_t *rawout = NULL;

			if(initialValues[i].reg >= 0)
			{
				rawout = &traces[destIdx].inputs[initialValues[i].reg].value.iv[initialValues[i].elem];

				memcpy(rawout, data, initialValues[i].numwords*4);
			}

			data += initialValues[i].numwords;
		}

		for(int i=0; i < 4; i++)
		{
			if(i != destIdx)
				traces[i] = traces[destIdx];
			quad[i] = initialState;
			quad[i].SetTrace(&traces[i]);
		}

		float *ddx = (float *)data;

		// ddx(SV_Position.x) MUST be 1.0
		if(*ddx != 1.0f)
		{
			RDCERR("Derivatives invalid");
			return empty;
		}

		ddx++;

		for(size_t i=0; i < initialValues.size(); i++)
		{
			if(initialValues[i].reg >= 0)
			{
				// left
				if(destIdx == 0 || destIdx == 2)
				{
					for(int w=0; w < initialValues[i].numwords; w++)
					{
						traces[1].inputs[initialValues[i].reg].value.fv[initialValues[i].elem+w] += ddx[w];
						traces[3].inputs[initialValues[i].reg].value.fv[initialValues[i].elem+w] += ddx[w];
					}
				}
				else
				{
					for(int w=0; w < initialValues[i].numwords; w++)
					{
						traces[0].inputs[initialValues[i].reg].value.fv[initialValues[i].elem+w] -= ddx[w];
						traces[2].inputs[initialValues[i].reg].value.fv[initialValues[i].elem+w] -= ddx[w];
					}
				}
			}

			ddx += initialValues[i].numwords;
		}

		float *ddy = ddx;

		for(size_t i=0; i < initialValues.size(); i++)
		{
			if(initialValues[i].reg >= 0)
			{
				// top
				if(destIdx == 0 || destIdx == 1)
				{
					for(int w=0; w < initialValues[i].numwords; w++)
					{
						traces[2].inputs[initialValues[i].reg].value.fv[initialValues[i].elem+w] += ddy[w];
						traces[3].inputs[initialValues[i].reg].value.fv[initialValues[i].elem+w] += ddy[w];
					}
				}
				else
				{
					for(int w=0; w < initialValues[i].numwords; w++)
					{
						traces[0].inputs[initialValues[i].reg].value.fv[initialValues[i].elem+w] -= ddy[w];
						traces[1].inputs[initialValues[i].reg].value.fv[initialValues[i].elem+w] -= ddy[w];
					}
				}
			}

			ddy += initialValues[i].numwords;
		}
	}
	
	vector<ShaderDebugState> states;

	states.push_back((State)quad[destIdx]);
	
	// simulate lockstep until all threads are finished
	bool finished = true;
	do
	{
		for(size_t i = 0; i < 4; i++)
		{
			if(!quad[i].Finished())
				quad[i] = quad[i].GetNext(global, quad);
		}
		
		states.push_back((State)quad[destIdx]);

		finished = quad[destIdx].Finished();
	}
	while(!finished);

	traces[destIdx].states = states;

	return traces[destIdx];
}

ShaderDebugTrace D3D11DebugManager::DebugThread(uint32_t frameID, uint32_t eventID, uint32_t groupid[3], uint32_t threadid[3])
{
	using namespace DXBC;
	using namespace ShaderDebug;

	ShaderDebugTrace empty;
	
	m_WrappedDevice->ReplayLog(frameID, 0, eventID, eReplay_WithoutDraw);
	
	ID3D11ComputeShader *stateCS = NULL;
	m_WrappedContext->CSGetShader(&stateCS, NULL, NULL);

	WrappedID3D11Shader<ID3D11ComputeShader> *cs = (WrappedID3D11Shader<ID3D11ComputeShader> *)stateCS;

	SAFE_RELEASE(stateCS);

	if(!cs)
		return empty;

	DXBCFile *dxbc = cs->GetDXBC();

	if(!dxbc)
		return empty;

	D3D11RenderState *rs = m_WrappedContext->GetCurrentPipelineState();

	vector<byte> cbufData[D3D11_COMMONSHADER_CONSTANT_BUFFER_API_SLOT_COUNT];

	for(int i=0; i < D3D11_COMMONSHADER_CONSTANT_BUFFER_API_SLOT_COUNT; i++)
		if(rs->CS.ConstantBuffers[i])
			cbufData[i] = GetBufferData(rs->CS.ConstantBuffers[i], rs->CS.CBOffsets[i]*sizeof(Vec4f), 0);
	
	ShaderDebugTrace ret;
		
	GlobalState global;
	CreateShaderGlobalState(global, 0, rs->CS.UAVs, rs->CS.SRVs);
	State initialState = CreateShaderDebugState(ret, -1, dxbc, cbufData);
	
	for(int i=0; i < 3; i++)
	{
		initialState.semantics.GroupID[i] = groupid[i];
		initialState.semantics.ThreadID[i] = threadid[i];
	}

	vector<ShaderDebugState> states;

	states.push_back((State)initialState);
	
	while(true)
	{
		if(initialState.Finished())
			break;

		initialState = initialState.GetNext(global, NULL);

		states.push_back((State)initialState);
	}

	ret.states = states;

	return ret;
}

void D3D11DebugManager::PickPixel(ResourceId texture, uint32_t x, uint32_t y, uint32_t sliceFace, uint32_t mip, float pixel[4])
{
	m_pImmediateContext->OMSetRenderTargets(1, &m_DebugRender.PickPixelRT, NULL);
	
	float color[4] = {0.0f, 0.0f, 0.0f, 0.0f};
	
	m_pImmediateContext->ClearRenderTargetView(m_DebugRender.PickPixelRT, color);

	D3D11_VIEWPORT viewport;
	RDCEraseEl(viewport);

	int oldW = GetWidth(), oldH = GetHeight();

	SetOutputDimensions(100, 100);

	viewport.TopLeftX = 0;
	viewport.TopLeftY = 0;
	viewport.Width = 100;
	viewport.Height = 100;

	m_pImmediateContext->RSSetViewports(1, &viewport);

	{
		TextureDisplay texDisplay;

		texDisplay.Red = texDisplay.Green = texDisplay.Blue = texDisplay.Alpha = true;
		texDisplay.HDRMul = -1.0f;
		texDisplay.linearDisplayAsGamma = true;
		texDisplay.FlipY = false;
		texDisplay.mip = mip;
		texDisplay.CustomShader = ResourceId();
		texDisplay.sliceFace = sliceFace;
		texDisplay.rangemin = 0.0f;
		texDisplay.rangemax = 1.0f;
		texDisplay.scale = 1.0f;
		texDisplay.texid = texture;
		texDisplay.rawoutput = true;
		texDisplay.offx = -float(x);
		texDisplay.offy = -float(y);

		RenderTexture(texDisplay);
	}

	D3D11_BOX box;
	box.front = 0;
	box.back = 1;
	box.left = 0;
	box.right = 1;
	box.top = 0;
	box.bottom = 1;

	ID3D11Resource *res = NULL;
	m_DebugRender.PickPixelRT->GetResource(&res);

	m_pImmediateContext->CopySubresourceRegion(m_DebugRender.PickPixelStageTex, 0, 0, 0, 0, res, 0, &box);

	SAFE_RELEASE(res);

	D3D11_MAPPED_SUBRESOURCE mapped;
	mapped.pData = NULL;
	HRESULT hr = m_pImmediateContext->Map(m_DebugRender.PickPixelStageTex, 0, D3D11_MAP_READ, 0, &mapped);

	if(FAILED(hr))
	{
		RDCERR("Failed to map stage buff %08x", hr);
	}

	float *pix = (float *)mapped.pData;

	if(pix == NULL)
	{
		RDCERR("Failed to map pick-pixel staging texture.");
	}
	else
	{
		pixel[0] = pix[0];
		pixel[1] = pix[1];
		pixel[2] = pix[2];
		pixel[3] = pix[3];
	}

	SetOutputDimensions(oldW, oldH);

	m_pImmediateContext->Unmap(m_DebugRender.PickPixelStageTex, 0);
}

// from MSDN
struct DDS_PIXELFORMAT {
  DWORD dwSize;
  DWORD dwFlags;
  DWORD dwFourCC;
  DWORD dwRGBBitCount;
  DWORD dwRBitMask;
  DWORD dwGBitMask;
  DWORD dwBBitMask;
  DWORD dwABitMask;
};

struct DDS_HEADER {
  DWORD           dwSize;
  DWORD           dwFlags;
  DWORD           dwHeight;
  DWORD           dwWidth;
  DWORD           dwPitchOrLinearSize;
  DWORD           dwDepth;
  DWORD           dwMipMapCount;
  DWORD           dwReserved1[11];
  DDS_PIXELFORMAT ddspf;
  DWORD           dwCaps;
  DWORD           dwCaps2;
  DWORD           dwCaps3;
  DWORD           dwCaps4;
  DWORD           dwReserved2;
};

struct DDS_HEADER_DXT10 {
  DXGI_FORMAT              dxgiFormat;
  D3D10_RESOURCE_DIMENSION resourceDimension;
  UINT                     miscFlag;
  UINT                     arraySize;
  UINT                     reserved;
};

#define DDSD_CAPS			0x1
#define DDSD_HEIGHT			0x2
#define DDSD_WIDTH			0x4
#define DDSD_PITCH			0x8
#define DDSD_PIXELFORMAT	0x1000
#define DDSD_MIPMAPCOUNT	0x20000
#define DDSD_LINEARSIZE		0x80000
#define DDSD_DEPTH			0x800000

#define DDSCAPS_COMPLEX		0x8
#define DDSCAPS_MIPMAP		0x400000
#define DDSCAPS_TEXTURE		0x1000

#define DDSCAPS2_CUBEMAP	0xff00 // d3d10+ requires all cubemap faces
#define DDSCAPS2_VOLUME		0x200000

#define DDPF_ALPHAPIXELS	0x1
#define DDPF_ALPHA			0x2
#define DDPF_FOURCC			0x4
#define DDPF_RGB			0x40
#define DDPF_YUV			0x200
#define DDPF_LUMINANCE		0x20000
#define DDPF_RGBA			(DDPF_RGB|DDPF_ALPHAPIXELS)

bool D3D11DebugManager::SaveTexture(ResourceId id, uint32_t saveMip, wstring path)
{
	WrappedID3D11Texture2D *wrapTex = (WrappedID3D11Texture2D *)WrappedID3D11Texture2D::m_TextureList[id].m_Texture;

	if(path.find(L".dds") != wstring::npos)
	{
		D3D11_TEXTURE2D_DESC desc = {0};
		wrapTex->GetDesc(&desc);

		desc.BindFlags = 0;
		desc.CPUAccessFlags = D3D11_CPU_ACCESS_READ;
		desc.MiscFlags = 0;
		desc.Usage = D3D11_USAGE_STAGING;

		ID3D11Texture2D *dummyTex = NULL;

		HRESULT hr = m_pDevice->CreateTexture2D(&desc, NULL, &dummyTex);

		if(FAILED(hr))
		{
			RDCERR("Couldn't create staging texture to save. %08x", hr);
			return false;
		}

		m_pImmediateContext->CopyResource(dummyTex, wrapTex->GetReal());

		DWORD magic = 0x20534444;
		DDS_HEADER header;
		DDS_HEADER_DXT10 headerDXT10;
		RDCEraseEl(header);
		RDCEraseEl(headerDXT10);

		header.dwSize = sizeof(DDS_HEADER);

		header.ddspf.dwSize = sizeof(DDS_PIXELFORMAT);

		header.dwWidth = desc.Width;
		header.dwHeight = desc.Height;
		header.dwDepth = 0;
		header.dwMipMapCount = desc.MipLevels;

		header.dwFlags = DDSD_CAPS | DDSD_WIDTH | DDSD_HEIGHT | DDSD_PIXELFORMAT;
		if(desc.MipLevels > 1)
			header.dwFlags |= DDSD_MIPMAPCOUNT;
		if(IsDepthFormat(desc.Format))
			header.dwFlags |= DDSD_DEPTH;
		if(IsBlockFormat(desc.Format))
			header.dwFlags |= DDSD_LINEARSIZE;
		else
			header.dwFlags |= DDSD_PITCH;

		header.dwCaps = DDSCAPS_TEXTURE;
		/*
		// spec compliant, but seems to confuse DirectX Texture Tool :(
		if(desc.MipLevels > 1)
			header.dwCaps |= DDSCAPS_MIPMAP;
		if(desc.MipLevels > 1 || desc.ArraySize > 1)
			header.dwCaps |= DDSCAPS_COMPLEX;
		*/
		if(desc.ArraySize > 1)
			header.dwCaps |= DDSCAPS_COMPLEX;

		header.dwCaps2 = desc.ArraySize > 1 ? DDSCAPS2_VOLUME : 0;

		headerDXT10.dxgiFormat = GetTypedFormat(desc.Format);
		headerDXT10.resourceDimension = D3D10_RESOURCE_DIMENSION_TEXTURE2D;
		headerDXT10.arraySize = desc.ArraySize;

		if(desc.MiscFlags & D3D11_RESOURCE_MISC_TEXTURECUBE)
		{
			header.dwCaps2 = DDSCAPS2_CUBEMAP;
			headerDXT10.arraySize /= 6;
		}

		if(IsBlockFormat(desc.Format))
		{
			int blockSize = GetFormatBPP(desc.Format) / 8;
			header.dwPitchOrLinearSize = RDCMAX(1U, ((desc.Width+3)/4)) * blockSize;
		}
		else if(desc.Format == DXGI_FORMAT_R8G8_B8G8_UNORM || 
				desc.Format == DXGI_FORMAT_G8R8_G8B8_UNORM)
		{
			header.dwPitchOrLinearSize = ((desc.Width+1) >> 1) * 4;
		}
		else
		{
			header.dwPitchOrLinearSize = (desc.Width * GetFormatBPP(desc.Format) + 7) / 8;
		}


		bool dx10Header = false;

		// special case a couple of formats to write out non-DX10 style, for
		// backwards compatibility
		switch(desc.Format)
		{
			case DXGI_FORMAT_R8G8B8A8_TYPELESS:
			case DXGI_FORMAT_R8G8B8A8_UNORM:
			case DXGI_FORMAT_R8G8B8A8_UNORM_SRGB:
			case DXGI_FORMAT_R8G8B8A8_UINT:
			case DXGI_FORMAT_R8G8B8A8_SNORM:
			case DXGI_FORMAT_R8G8B8A8_SINT:
			{
				header.ddspf.dwFlags = DDPF_RGBA;
				header.ddspf.dwRGBBitCount = 32;
				header.ddspf.dwRBitMask = 0x000000ff;
				header.ddspf.dwGBitMask = 0x0000ff00;
				header.ddspf.dwBBitMask = 0x00ff0000;
				header.ddspf.dwABitMask = 0xff000000;
				break;
			}
			case DXGI_FORMAT_BC1_TYPELESS:
			case DXGI_FORMAT_BC1_UNORM:
			case DXGI_FORMAT_BC1_UNORM_SRGB:
			{
				header.ddspf.dwFlags = DDPF_FOURCC;
				header.ddspf.dwFourCC = MAKE_FOURCC('D', 'X', 'T', '1');
				break;
			}
			case DXGI_FORMAT_BC2_TYPELESS:
			case DXGI_FORMAT_BC2_UNORM:
			case DXGI_FORMAT_BC2_UNORM_SRGB:
			{
				header.ddspf.dwFlags = DDPF_FOURCC;
				header.ddspf.dwFourCC = MAKE_FOURCC('D', 'X', 'T', '3');
				break;
			}
			case DXGI_FORMAT_BC3_TYPELESS:
			case DXGI_FORMAT_BC3_UNORM:
			case DXGI_FORMAT_BC3_UNORM_SRGB:
			{
				header.ddspf.dwFlags = DDPF_FOURCC;
				header.ddspf.dwFourCC = MAKE_FOURCC('D', 'X', 'T', '5');
				break;
			}
			case DXGI_FORMAT_BC4_TYPELESS:
			case DXGI_FORMAT_BC4_UNORM:
			{
				header.ddspf.dwFlags = DDPF_FOURCC;
				header.ddspf.dwFourCC = MAKE_FOURCC('B', 'C', '4', 'U');
				break;
			}
			case DXGI_FORMAT_BC4_SNORM:
			{
				header.ddspf.dwFlags = DDPF_FOURCC;
				header.ddspf.dwFourCC = MAKE_FOURCC('B', 'C', '4', 'S');
				break;
			}
			case DXGI_FORMAT_BC5_TYPELESS:
			case DXGI_FORMAT_BC5_UNORM:
			{
				header.ddspf.dwFlags = DDPF_FOURCC;
				header.ddspf.dwFourCC = MAKE_FOURCC('A', 'T', 'I', '2');
				break;
			}
			case DXGI_FORMAT_BC5_SNORM:
			{
				header.ddspf.dwFlags = DDPF_FOURCC;
				header.ddspf.dwFourCC = MAKE_FOURCC('B', 'C', '5', 'S');
				break;
			}
			default:
			{
				// just write out DX10 header
				header.ddspf.dwFlags = DDPF_FOURCC;
				header.ddspf.dwFourCC = MAKE_FOURCC('D', 'X', '1', '0');

				dx10Header = true;
				break;
			}
		}
		
		FILE *f = FileIO::fopen(path.c_str(), L"wb");

		if(f)
		{
			FileIO::fwrite(&magic, sizeof(magic), 1, f);
			FileIO::fwrite(&header, sizeof(header), 1, f);
			if(dx10Header)
				FileIO::fwrite(&headerDXT10, sizeof(headerDXT10), 1, f);

			UINT i=0;
			for(UINT slice=0; slice < RDCMAX(1U,desc.ArraySize); slice++)
			{
				for(UINT mip=0; mip < RDCMAX(1U,desc.MipLevels); mip++)
				{
					D3D11_MAPPED_SUBRESOURCE mapped;
					hr = m_pImmediateContext->Map(dummyTex, i, D3D11_MAP_READ, 0, &mapped);

					if(FAILED(hr))
					{
						RDCERR("Couldn't map subresource. %08x", hr);
						FileIO::fclose(f);
						return false;
					}
					
					byte *data = (byte *)mapped.pData;

					UINT numRows = (desc.Height>>mip);
					UINT pitch = (header.dwPitchOrLinearSize>>mip);

					// pitch/rows are in blocks, not pixels, for block formats.
					if(IsBlockFormat(desc.Format))
					{
						numRows = RDCMAX(1U, numRows/4);
						// at least one block
						pitch = RDCMAX(pitch, GetFormatBPP(desc.Format)/8);
					}

					for(UINT row=0; row < numRows; row++)
					{
						FileIO::fwrite(data, 1, pitch, f);

						data += mapped.RowPitch;
					}
					
					m_pImmediateContext->Unmap(dummyTex, i);

					i++;
				}
			}
		}

		FileIO::fclose(f);

		SAFE_RELEASE(dummyTex);

		return true;
	}

	RDCERR("Unknown file-type");

	return false;
}

byte *D3D11DebugManager::GetTextureData(ResourceId id, uint32_t arrayIdx, uint32_t mip, size_t &dataSize)
{
	ID3D11Resource *dummyTex = NULL;

	uint32_t subresource = 0;
	uint32_t mips = 0;
	
	dataSize = 0;
	size_t bytesize = 0;

	if(WrappedID3D11Texture1D::m_TextureList.find(id) != WrappedID3D11Texture1D::m_TextureList.end())
	{
		WrappedID3D11Texture1D *wrapTex = (WrappedID3D11Texture1D *)WrappedID3D11Texture1D::m_TextureList[id].m_Texture;

		D3D11_TEXTURE1D_DESC desc = {0};
		wrapTex->GetDesc(&desc);

		desc.BindFlags = 0;
		desc.CPUAccessFlags = D3D11_CPU_ACCESS_READ;
		desc.MiscFlags = 0;
		desc.Usage = D3D11_USAGE_STAGING;

		ID3D11Texture1D *d = NULL;
		
		mips = desc.MipLevels ? desc.MipLevels : CalcNumMips(desc.Width, 1, 1);

		if(mip >= mips || arrayIdx >= desc.ArraySize) return NULL;

		subresource = arrayIdx*mips + mip;

		HRESULT hr = m_WrappedDevice->CreateTexture1D(&desc, NULL, &d);

		dummyTex = d;

		if(FAILED(hr))
		{
			RDCERR("Couldn't create staging texture to retrieve data. %08x", hr);
			return NULL;
		}
		
		bytesize = GetByteSize(desc.Width, 1, 1, desc.Format, mip);

		m_pImmediateContext->CopyResource(UNWRAP(WrappedID3D11Texture1D, d), wrapTex->GetReal());
	}
	else if(WrappedID3D11Texture2D::m_TextureList.find(id) != WrappedID3D11Texture2D::m_TextureList.end())
	{
		WrappedID3D11Texture2D *wrapTex = (WrappedID3D11Texture2D *)WrappedID3D11Texture2D::m_TextureList[id].m_Texture;

		D3D11_TEXTURE2D_DESC desc = {0};
		wrapTex->GetDesc(&desc);

		desc.BindFlags = 0;
		desc.CPUAccessFlags = D3D11_CPU_ACCESS_READ;
		desc.MiscFlags = 0;
		desc.Usage = D3D11_USAGE_STAGING;

		ID3D11Texture2D *d = NULL;
		
		mips = desc.MipLevels ? desc.MipLevels : CalcNumMips(desc.Width, desc.Height, 1);

		if(mip >= mips || arrayIdx >= desc.ArraySize) return NULL;

		subresource = arrayIdx*mips + mip;

		HRESULT hr = m_WrappedDevice->CreateTexture2D(&desc, NULL, &d);

		dummyTex = d;

		if(FAILED(hr))
		{
			RDCERR("Couldn't create staging texture to retrieve data. %08x", hr);
			return NULL;
		}
		
		bytesize = GetByteSize(desc.Width, desc.Height, 1, desc.Format, mip);

		m_pImmediateContext->CopyResource(UNWRAP(WrappedID3D11Texture2D, d), wrapTex->GetReal());
	}
	else if(WrappedID3D11Texture3D::m_TextureList.find(id) != WrappedID3D11Texture3D::m_TextureList.end())
	{
		WrappedID3D11Texture3D *wrapTex = (WrappedID3D11Texture3D *)WrappedID3D11Texture3D::m_TextureList[id].m_Texture;

		D3D11_TEXTURE3D_DESC desc = {0};
		wrapTex->GetDesc(&desc);

		desc.BindFlags = 0;
		desc.CPUAccessFlags = D3D11_CPU_ACCESS_READ;
		desc.MiscFlags = 0;
		desc.Usage = D3D11_USAGE_STAGING;

		ID3D11Texture3D *d = NULL;
		
		mips = desc.MipLevels ? desc.MipLevels : CalcNumMips(desc.Width, desc.Height, desc.Depth);

		if(mip >= mips) return NULL;

		subresource = mip;

		HRESULT hr = m_WrappedDevice->CreateTexture3D(&desc, NULL, &d);

		dummyTex = d;

		if(FAILED(hr))
		{
			RDCERR("Couldn't create staging texture to retrieve data. %08x", hr);
			return NULL;
		}
		
		bytesize = GetByteSize(desc.Width, desc.Height, desc.Depth, desc.Format, mip);

		m_pImmediateContext->CopyResource(UNWRAP(WrappedID3D11Texture3D, d), wrapTex->GetReal());
	}

	MapIntercept intercept;
	
	D3D11_MAPPED_SUBRESOURCE mapped = {0};
	HRESULT hr = m_pImmediateContext->Map(m_ResourceManager->UnwrapResource(dummyTex), subresource, D3D11_MAP_READ, 0, &mapped);

	byte *ret = NULL;

	if(SUCCEEDED(hr))
	{
		ret = new byte[bytesize];
		dataSize = bytesize;
		intercept.InitWrappedResource(dummyTex, subresource, ret);
		intercept.SetD3D(mapped);
		intercept.CopyFromD3D();
	}
	else
	{
		RDCERR("Couldn't map staging texture to retrieve data. %08x", hr);
	}

	SAFE_RELEASE(dummyTex);

	return ret;
}

void D3D11DebugManager::FillTimers(uint32_t frameID, uint32_t &eventStart, rdctype::array<FetchDrawcall> &draws, vector<GPUTimer> &timers, int &reuseIdx)
{
	const D3D11_QUERY_DESC qdesc = { D3D11_QUERY_TIMESTAMP, 0 };

	if(draws.count == 0) return;

	for(int32_t i=0; i < draws.count; i++)
	{
		FetchDrawcall &d = draws[i];
		FillTimers(frameID, eventStart, d.children, timers, reuseIdx);

		if(d.events.count == 0) continue;

		GPUTimer *timer = NULL;

		if(reuseIdx == -1)
		{
			timers.push_back(GPUTimer());

			timer = &timers.back();
			timer->drawcall = &d;
		}
		else
		{
			timer = &timers[reuseIdx++];
		}
		
		HRESULT hr = S_OK;
		
		if(reuseIdx == -1)
		{
			hr = m_pDevice->CreateQuery(&qdesc, &timer->before);
			RDCASSERT(SUCCEEDED(hr));
			hr = m_pDevice->CreateQuery(&qdesc, &timer->after);
			RDCASSERT(SUCCEEDED(hr));
		}

		m_WrappedDevice->ReplayLog(frameID, eventStart, d.eventID, eReplay_WithoutDraw);

		m_pImmediateContext->Flush();
		
		m_pImmediateContext->End(timer->before);
		m_WrappedDevice->ReplayLog(frameID, eventStart, d.eventID, eReplay_OnlyDraw);
		m_pImmediateContext->End(timer->after);
		
		eventStart = d.eventID+1;
	}
}

void D3D11DebugManager::TimeDrawcalls(rdctype::array<FetchDrawcall> &arr)
{
	SCOPED_TIMER("Drawcall timing");

	vector<GPUTimer> timers;

	D3D11_QUERY_DESC disjointdesc = { D3D11_QUERY_TIMESTAMP_DISJOINT, 0 };
	ID3D11Query *disjoint = NULL;

	D3D11_QUERY_DESC qdesc = { D3D11_QUERY_TIMESTAMP, 0 };
	ID3D11Query *start = NULL;

	HRESULT hr = S_OK;

	hr = m_pDevice->CreateQuery(&disjointdesc, &disjoint);
	if(FAILED(hr))
	{
		RDCERR("Failed to create disjoint query %08x", hr);
		return;
	}

	hr = m_pDevice->CreateQuery(&qdesc, &start);
	if(FAILED(hr))
	{
		RDCERR("Failed to create start query %08x", hr);
		return;
	}

	for(int loop=0; loop < 1; loop++)
	{
		{
			m_pImmediateContext->Begin(disjoint);

			m_pImmediateContext->End(start);

			uint32_t ev = 0;
			int reuse = loop == 0 ? -1 : 0;
			FillTimers(0, ev, arr, timers, reuse);

			m_pImmediateContext->End(disjoint);
		}

		{
			D3D11_QUERY_DATA_TIMESTAMP_DISJOINT disjointData;
			do
			{
				hr = m_pImmediateContext->GetData(disjoint, &disjointData, sizeof(D3D11_QUERY_DATA_TIMESTAMP_DISJOINT), 0);
			} while(hr == S_FALSE);
			RDCASSERT(hr == S_OK);

			RDCASSERT(!disjointData.Disjoint);

			double ticksToSecs = double(disjointData.Frequency);

			UINT64 a=0;
			m_pImmediateContext->GetData(start, &a, sizeof(UINT64), 0);

			for(size_t i=0; i < timers.size(); i++)
			{
				hr = m_pImmediateContext->GetData(timers[i].before, &a, sizeof(UINT64), 0);
				RDCASSERT(hr == S_OK);

				UINT64 b=0;
				hr = m_pImmediateContext->GetData(timers[i].after, &b, sizeof(UINT64), 0);
				RDCASSERT(hr == S_OK);

				timers[i].drawcall->duration = (double(b-a)/ticksToSecs);

				a = b;
			}
		}
	}

	for(size_t i=0; i < timers.size(); i++)
	{
		SAFE_RELEASE(timers[i].before);
		SAFE_RELEASE(timers[i].after);
	}

	SAFE_RELEASE(disjoint);
	SAFE_RELEASE(start);
}

ResourceId D3D11DebugManager::ApplyCustomShader(ResourceId shader, ResourceId texid, uint32_t mip)
{
	TextureShaderDetails details = GetShaderDetails(texid, false);

	CreateCustomShaderTex(details.texWidth, details.texHeight);

	m_pImmediateContext->OMSetRenderTargets(1, &m_CustomShaderRTV, NULL);

	float clr[] = { 0.0f, 0.0f, 0.0f, 0.0f };
	m_pImmediateContext->ClearRenderTargetView(m_CustomShaderRTV, clr);

	D3D11_VIEWPORT viewport;
	RDCEraseEl(viewport);

	viewport.TopLeftX = 0;
	viewport.TopLeftY = 0;
	viewport.Width = (float)details.texWidth;
	viewport.Height = (float)details.texHeight;

	m_pImmediateContext->RSSetViewports(1, &viewport);

	TextureDisplay disp;
	disp.Red = disp.Green = disp.Blue = disp.Alpha = true;
	disp.FlipY = false;
	disp.offx = 0.0f;
	disp.offy = 0.0f;
	disp.CustomShader = shader;
	disp.texid = texid;
	disp.lightBackgroundColour = disp.darkBackgroundColour = FloatVector(0,0,0,0);
	disp.HDRMul = -1.0f;
	disp.linearDisplayAsGamma = true;
	disp.mip = mip;
	disp.overlay = eTexOverlay_None;
	disp.rangemin = 0.0f;
	disp.rangemax = 1.0f;
	disp.rawoutput = false;
	disp.scale = 1.0f;
	disp.sliceFace = 0;

	SetOutputDimensions(details.texWidth, details.texHeight);

	RenderTexture(disp);

	return m_CustomShaderResourceId;
}

void D3D11DebugManager::CreateCustomShaderTex(uint32_t w, uint32_t h)
{
	D3D11_TEXTURE2D_DESC texdesc;

	texdesc.ArraySize = 1;
	texdesc.BindFlags = D3D11_BIND_SHADER_RESOURCE | D3D11_BIND_RENDER_TARGET;
	texdesc.CPUAccessFlags = 0;
	texdesc.MipLevels = 1;
	texdesc.MiscFlags = 0;
	texdesc.SampleDesc.Count = 1;
	texdesc.SampleDesc.Quality = 0;
	texdesc.Usage = D3D11_USAGE_DEFAULT;
	texdesc.Width = w;
	texdesc.Height = h;
	texdesc.Format = DXGI_FORMAT_R16G16B16A16_FLOAT;

	if(m_CustomShaderTex)
	{
		D3D11_TEXTURE2D_DESC customTexDesc;
		m_CustomShaderTex->GetDesc(&customTexDesc);

		if(customTexDesc.Width == w && customTexDesc.Height == h)
			return;
		
		SAFE_RELEASE(m_CustomShaderRTV);
		SAFE_RELEASE(m_CustomShaderTex);
	}

	HRESULT hr = m_WrappedDevice->CreateTexture2D(&texdesc, NULL, &m_CustomShaderTex);

	if(FAILED(hr))
	{
		RDCERR("Failed to create custom shader tex %08x", hr);
	}
	else
	{
		WrappedID3D11Texture2D *wrapped = (WrappedID3D11Texture2D *)m_CustomShaderTex;
		hr = m_pDevice->CreateRenderTargetView(wrapped->GetReal(), NULL, &m_CustomShaderRTV);
		
		if(FAILED(hr))
			RDCERR("Failed to create custom shader rtv %08x", hr);

		m_CustomShaderResourceId = GetIDForResource(m_CustomShaderTex);
	}
}

ResourceId D3D11DebugManager::RenderOverlay(ResourceId texid, TextureDisplayOverlay overlay, uint32_t frameID, uint32_t eventID)
{
	TextureShaderDetails details = GetShaderDetails(texid, false);

	ResourceId id = texid;

	D3D11_TEXTURE2D_DESC realTexDesc;
	realTexDesc.BindFlags = D3D11_BIND_RENDER_TARGET|D3D11_BIND_SHADER_RESOURCE;
	realTexDesc.Usage = D3D11_USAGE_DEFAULT;
	realTexDesc.Format = DXGI_FORMAT_R8G8B8A8_UNORM;
	realTexDesc.ArraySize = 1;
	realTexDesc.MipLevels = 1;
	realTexDesc.CPUAccessFlags = 0;
	realTexDesc.MiscFlags = 0;
	realTexDesc.SampleDesc.Count = 1;
	realTexDesc.SampleDesc.Quality = 0;
	realTexDesc.Width = details.texWidth;
	realTexDesc.Height = details.texHeight;

	if(details.texType == eTexType_2D)
	{
		realTexDesc.SampleDesc.Count = details.sampleCount;
		realTexDesc.SampleDesc.Quality = details.sampleQuality;
	}

	D3D11RenderState old = *m_WrappedContext->GetCurrentPipelineState();

	D3D11_TEXTURE2D_DESC customTexDesc;
	RDCEraseEl(customTexDesc);
	if(m_OverlayRenderTex)
		m_OverlayRenderTex->GetDesc(&customTexDesc);

	WrappedID3D11Texture2D *wrappedCustomRenderTex = (WrappedID3D11Texture2D *)m_OverlayRenderTex;

	// need to recreate backing custom render tex
	if(realTexDesc.Width != customTexDesc.Width ||
		realTexDesc.Height != customTexDesc.Height ||
		realTexDesc.Format != customTexDesc.Format ||
		realTexDesc.SampleDesc.Count != customTexDesc.SampleDesc.Count ||
		realTexDesc.SampleDesc.Quality != customTexDesc.SampleDesc.Quality)
	{
		SAFE_RELEASE(m_OverlayRenderTex);
		m_OverlayResourceId = ResourceId();

		ID3D11Texture2D *customRenderTex = NULL;
		HRESULT hr = m_WrappedDevice->CreateTexture2D(&realTexDesc, NULL, &customRenderTex);
		if(FAILED(hr))
		{
			RDCERR("Failed to create custom render tex %08x", hr);
			return ResourceId();
		}
		wrappedCustomRenderTex = (WrappedID3D11Texture2D *)customRenderTex;

		m_OverlayRenderTex = wrappedCustomRenderTex;
		m_OverlayResourceId = wrappedCustomRenderTex->GetResourceID();
	}

	ID3D11Texture2D *preDrawDepth = NULL;
	ID3D11Texture2D *renderDepth = NULL;

	ID3D11DepthStencilView *dsView = NULL;

	m_pImmediateContext->OMGetRenderTargets(0, NULL, &dsView);

	D3D11_DEPTH_STENCIL_VIEW_DESC dsViewDesc;
	RDCEraseEl(dsViewDesc);
	if(dsView)
	{
		ID3D11Texture2D *realDepth = NULL;

		dsView->GetResource((ID3D11Resource **)&realDepth);

		dsView->GetDesc(&dsViewDesc);

		SAFE_RELEASE(dsView);

		D3D11_TEXTURE2D_DESC desc;

		realDepth->GetDesc(&desc);

		HRESULT hr = S_OK;

		hr = m_pDevice->CreateTexture2D(&desc, NULL, &preDrawDepth);
		if(FAILED(hr))
		{
			RDCERR("Failed to create preDrawDepth %08x", hr);
			SAFE_RELEASE(realDepth);
			return m_OverlayResourceId;
		}
		hr = m_pDevice->CreateTexture2D(&desc, NULL, &renderDepth);
		if(FAILED(hr))
		{
			RDCERR("Failed to create renderDepth %08x", hr);
			SAFE_RELEASE(realDepth);
			return m_OverlayResourceId;
		}

		m_pImmediateContext->CopyResource(preDrawDepth, realDepth);

		SAFE_RELEASE(realDepth);
	}

	D3D11_RENDER_TARGET_VIEW_DESC rtDesc;
	rtDesc.ViewDimension = D3D11_RTV_DIMENSION_TEXTURE2D;
	rtDesc.Format = DXGI_FORMAT_R8G8B8A8_UNORM;
	rtDesc.Texture2D.MipSlice = 0;

	if(realTexDesc.SampleDesc.Count > 1 ||
		realTexDesc.SampleDesc.Quality > 0)
	{
		rtDesc.ViewDimension = D3D11_RTV_DIMENSION_TEXTURE2DMS;
	}

	ID3D11RenderTargetView *rtv = NULL;
	HRESULT hr = m_pDevice->CreateRenderTargetView(wrappedCustomRenderTex->GetReal(), &rtDesc, &rtv);
	if(FAILED(hr))
	{
		RDCERR("Failed to create custom render tex RTV %08x", hr);
		return m_OverlayResourceId;
	}

	FLOAT black[] = { 0.0f, 0.0f, 0.0f, 0.0f };
	m_pImmediateContext->ClearRenderTargetView(rtv, black);

	if(renderDepth)
	{
		m_pImmediateContext->CopyResource(renderDepth, preDrawDepth);	

		hr = m_pDevice->CreateDepthStencilView(renderDepth, &dsViewDesc, &dsView);
		if(FAILED(hr))
		{
			RDCERR("Failed to create renderDepth DSV %08x", hr);
			return m_OverlayResourceId;
		}
	}

	m_pImmediateContext->OMSetRenderTargets(1, &rtv, dsView);

	SAFE_RELEASE(dsView);

	D3D11_DEPTH_STENCIL_DESC desc;

	desc.BackFace.StencilFailOp = desc.BackFace.StencilPassOp = desc.BackFace.StencilDepthFailOp = D3D11_STENCIL_OP_KEEP;
	desc.BackFace.StencilFunc = D3D11_COMPARISON_ALWAYS;
	desc.FrontFace.StencilFailOp = desc.FrontFace.StencilPassOp = desc.FrontFace.StencilDepthFailOp = D3D11_STENCIL_OP_KEEP;
	desc.FrontFace.StencilFunc = D3D11_COMPARISON_ALWAYS;
	desc.DepthEnable = TRUE;
	desc.DepthFunc = D3D11_COMPARISON_LESS_EQUAL;
	desc.DepthWriteMask = D3D11_DEPTH_WRITE_MASK_ZERO;
	desc.StencilEnable = FALSE;
	desc.StencilReadMask = desc.StencilWriteMask = 0xff;

	if(overlay == eTexOverlay_NaN ||
		overlay == eTexOverlay_Clipping)
	{
		// just need the basic texture
	}
	else if(overlay == eTexOverlay_Drawcall)
	{
		m_pImmediateContext->PSSetShader(m_DebugRender.OverlayPS, NULL, 0);

		desc.DepthEnable = FALSE;
		desc.StencilEnable = FALSE;

		ID3D11DepthStencilState *os = NULL;
		hr = m_pDevice->CreateDepthStencilState(&desc, &os);
		if(FAILED(hr))
		{
			RDCERR("Failed to create drawcall depth stencil state %08x", hr);
			return m_OverlayResourceId;
		}

		m_pImmediateContext->OMSetDepthStencilState(os, 0);

		m_pImmediateContext->OMSetBlendState(NULL, NULL, 0xffffffff);

		ID3D11RasterizerState *rs = NULL;
		{
			D3D11_RASTERIZER_DESC desc;

			desc.FillMode = D3D11_FILL_SOLID;
			desc.CullMode = D3D11_CULL_NONE;
			desc.FrontCounterClockwise = FALSE;
			desc.DepthBias = D3D11_DEFAULT_DEPTH_BIAS;
			desc.DepthBiasClamp = D3D11_DEFAULT_DEPTH_BIAS_CLAMP;
			desc.SlopeScaledDepthBias = D3D11_DEFAULT_SLOPE_SCALED_DEPTH_BIAS;
			desc.DepthClipEnable = FALSE;
			desc.ScissorEnable = FALSE;
			desc.MultisampleEnable = FALSE;
			desc.AntialiasedLineEnable = FALSE;

			hr = m_pDevice->CreateRasterizerState(&desc, &rs);
			if(FAILED(hr))
			{
				RDCERR("Failed to create drawcall rast state %08x", hr);
				return m_OverlayResourceId;
			}
		}

		float clearColour[] = { 0.0f, 0.0f, 0.0f, 0.5f };
		m_pImmediateContext->ClearRenderTargetView(rtv, clearColour);
		
		float overlayConsts[] = { 0.8f, 0.1f, 0.8f, 1.0f };
		ID3D11Buffer *buf = MakeCBuffer(overlayConsts, sizeof(overlayConsts));

		m_pImmediateContext->PSSetConstantBuffers(1, 1, &buf);

		m_pImmediateContext->RSSetState(rs);

		m_WrappedDevice->ReplayLog(frameID, 0, eventID, eReplay_OnlyDraw);

		SAFE_RELEASE(os);
		SAFE_RELEASE(rs);
	}
	else if(overlay == eTexOverlay_ViewportScissor)
	{
		m_pImmediateContext->VSSetShader(m_DebugRender.FullscreenVS, NULL, 0);
		m_pImmediateContext->PSSetShader(m_DebugRender.OverlayPS, NULL, 0);

		desc.DepthEnable = FALSE;
		desc.StencilEnable = FALSE;

		ID3D11DepthStencilState *os = NULL;
		hr = m_pDevice->CreateDepthStencilState(&desc, &os);
		if(FAILED(hr))
		{
			RDCERR("Failed to create drawcall depth stencil state %08x", hr);
			return m_OverlayResourceId;
		}

		m_pImmediateContext->OMSetDepthStencilState(os, 0);

		m_pImmediateContext->OMSetBlendState(NULL, NULL, 0xffffffff);

		ID3D11RasterizerState *rs = NULL;
		ID3D11RasterizerState *rs2 = NULL;
		{
			D3D11_RASTERIZER_DESC desc;

			desc.FillMode = D3D11_FILL_SOLID;
			desc.CullMode = D3D11_CULL_NONE;
			desc.FrontCounterClockwise = FALSE;
			desc.DepthBias = D3D11_DEFAULT_DEPTH_BIAS;
			desc.DepthBiasClamp = D3D11_DEFAULT_DEPTH_BIAS_CLAMP;
			desc.SlopeScaledDepthBias = D3D11_DEFAULT_SLOPE_SCALED_DEPTH_BIAS;
			desc.DepthClipEnable = FALSE;
			desc.ScissorEnable = FALSE;
			desc.MultisampleEnable = FALSE;
			desc.AntialiasedLineEnable = FALSE;

			hr = m_pDevice->CreateRasterizerState(&desc, &rs);
			if(FAILED(hr))
			{
				RDCERR("Failed to create drawcall rast state %08x", hr);
				return m_OverlayResourceId;
			}
			
			desc.ScissorEnable = TRUE;

			hr = m_pDevice->CreateRasterizerState(&desc, &rs2);
			if(FAILED(hr))
			{
				RDCERR("Failed to create drawcall rast state %08x", hr);
				return m_OverlayResourceId;
			}
		}

		float clearColour[] = { 0.0f, 0.0f, 0.0f, 0.0f };
		m_pImmediateContext->ClearRenderTargetView(rtv, clearColour);
		
		float overlayConsts[] = { 0.15f, 0.3f, 0.6f, 0.3f };
		ID3D11Buffer *buf = MakeCBuffer(overlayConsts, sizeof(overlayConsts));

		m_pImmediateContext->PSSetConstantBuffers(1, 1, &buf);

		m_pImmediateContext->RSSetState(rs);

		m_pImmediateContext->Draw(3, 0);
		
		float overlayConsts2[] = { 0.5f, 0.6f, 0.8f, 0.3f };
		buf = MakeCBuffer(overlayConsts2, sizeof(overlayConsts2));

		m_pImmediateContext->PSSetConstantBuffers(1, 1, &buf);

		m_pImmediateContext->RSSetState(rs2);

		m_pImmediateContext->Draw(3, 0);

		SAFE_RELEASE(os);
		SAFE_RELEASE(rs);
		SAFE_RELEASE(rs2);
	}
	else if(overlay == eTexOverlay_Wireframe)
	{
		m_pImmediateContext->PSSetShader(m_DebugRender.OverlayPS, NULL, 0);

		desc.DepthEnable = FALSE;

		ID3D11DepthStencilState *os = NULL;
		hr = m_pDevice->CreateDepthStencilState(&desc, &os);
		if(FAILED(hr))
		{
			RDCERR("Failed to create wireframe depth state %08x", hr);
			return m_OverlayResourceId;
		}

		m_pImmediateContext->OMSetDepthStencilState(os, 0);

		m_pImmediateContext->OMSetBlendState(NULL, NULL, 0xffffffff);

		ID3D11RasterizerState *rs = NULL;
		{
			D3D11_RASTERIZER_DESC desc;

			m_pImmediateContext->RSGetState(&rs);

			if(rs)
			{
				rs->GetDesc(&desc);
			}
			else
			{
				desc.FillMode = D3D11_FILL_SOLID;
				desc.CullMode = D3D11_CULL_BACK;
				desc.FrontCounterClockwise = FALSE;
				desc.DepthBias = D3D11_DEFAULT_DEPTH_BIAS;
				desc.DepthBiasClamp = D3D11_DEFAULT_DEPTH_BIAS_CLAMP;
				desc.SlopeScaledDepthBias = D3D11_DEFAULT_SLOPE_SCALED_DEPTH_BIAS;
				desc.DepthClipEnable = TRUE;
				desc.ScissorEnable = FALSE;
				desc.MultisampleEnable = FALSE;
				desc.AntialiasedLineEnable = FALSE;
			}

			SAFE_RELEASE(rs);

			desc.FillMode = D3D11_FILL_WIREFRAME;
			desc.CullMode = D3D11_CULL_NONE;

			hr = m_pDevice->CreateRasterizerState(&desc, &rs);
			if(FAILED(hr))
			{
				RDCERR("Failed to create wireframe rast state %08x", hr);
				return m_OverlayResourceId;
			}
		}

		float overlayConsts[] = { 200.0f/255.0f, 255.0f/255.0f, 0.0f/255.0f, 0.0f };
		m_pImmediateContext->ClearRenderTargetView(rtv, overlayConsts);

		overlayConsts[3] = 1.0f;
		ID3D11Buffer *buf = MakeCBuffer(overlayConsts, sizeof(overlayConsts));

		m_pImmediateContext->PSSetConstantBuffers(1, 1, &buf);

		m_pImmediateContext->RSSetState(rs);

		m_WrappedDevice->ReplayLog(frameID, 0, eventID, eReplay_OnlyDraw);

		SAFE_RELEASE(os);
		SAFE_RELEASE(rs);
	}
	else if(preDrawDepth)
	{
		D3D11_DEPTH_STENCIL_DESC cur = {0};

		UINT stencilRef = 0;

		{
			ID3D11DepthStencilState *os = NULL;
			m_pImmediateContext->OMGetDepthStencilState(&os, &stencilRef);

			if(os)
			{
				os->GetDesc(&cur);
				SAFE_RELEASE(os);
			}
			else
			{
				cur.DepthFunc = D3D11_COMPARISON_LESS; // default depth func
				cur.FrontFace.StencilFunc = D3D11_COMPARISON_ALWAYS;
				cur.FrontFace.StencilDepthFailOp = D3D11_STENCIL_OP_KEEP;
				cur.FrontFace.StencilFailOp = D3D11_STENCIL_OP_KEEP;
				cur.FrontFace.StencilPassOp = D3D11_STENCIL_OP_KEEP;
				cur.BackFace.StencilFunc = D3D11_COMPARISON_ALWAYS;
				cur.BackFace.StencilDepthFailOp = D3D11_STENCIL_OP_KEEP;
				cur.BackFace.StencilFailOp = D3D11_STENCIL_OP_KEEP;
				cur.BackFace.StencilPassOp = D3D11_STENCIL_OP_KEEP;
			}
		}

		if(overlay == eTexOverlay_DepthBoth ||
			overlay == eTexOverlay_StencilBoth)
		{
			ID3D11DepthStencilState *os = NULL;

			D3D11_DEPTH_STENCIL_DESC d = desc;

			if(overlay == eTexOverlay_DepthBoth)
			{
				desc.DepthEnable = d.DepthEnable = TRUE;
				desc.StencilEnable = d.StencilEnable = FALSE;

				switch(cur.DepthFunc)
				{
				case D3D11_COMPARISON_ALWAYS:
					d.DepthFunc = D3D11_COMPARISON_NEVER;
					break;
				case D3D11_COMPARISON_NEVER:
					d.DepthFunc = D3D11_COMPARISON_ALWAYS;
					break;

				case D3D11_COMPARISON_EQUAL:
					d.DepthFunc = D3D11_COMPARISON_NOT_EQUAL;
					break;
				case D3D11_COMPARISON_NOT_EQUAL:
					d.DepthFunc = D3D11_COMPARISON_EQUAL;
					break;

				case D3D11_COMPARISON_LESS:
					d.DepthFunc = D3D11_COMPARISON_GREATER_EQUAL;
					break;
				case D3D11_COMPARISON_GREATER_EQUAL:
					d.DepthFunc = D3D11_COMPARISON_LESS;
					break;

				case D3D11_COMPARISON_GREATER:
					d.DepthFunc = D3D11_COMPARISON_LESS_EQUAL;
					break;
				case D3D11_COMPARISON_LESS_EQUAL:
					d.DepthFunc = D3D11_COMPARISON_GREATER;
					break;
				}
			}
			else if(overlay == eTexOverlay_StencilBoth)
			{
				desc.DepthEnable = d.DepthEnable = FALSE;
				desc.StencilEnable = d.StencilEnable = TRUE;

				d.FrontFace = cur.FrontFace;
				d.BackFace = cur.BackFace;
				desc.StencilReadMask = d.StencilReadMask = cur.StencilReadMask;
				desc.StencilWriteMask = d.StencilWriteMask = cur.StencilWriteMask;

				switch(cur.FrontFace.StencilFunc)
				{
				case D3D11_COMPARISON_ALWAYS:
					d.FrontFace.StencilFunc = D3D11_COMPARISON_NEVER;
					break;
				case D3D11_COMPARISON_NEVER:
					d.FrontFace.StencilFunc = D3D11_COMPARISON_ALWAYS;
					break;

				case D3D11_COMPARISON_EQUAL:
					d.FrontFace.StencilFunc = D3D11_COMPARISON_NOT_EQUAL;
					break;
				case D3D11_COMPARISON_NOT_EQUAL:
					d.FrontFace.StencilFunc = D3D11_COMPARISON_EQUAL;
					break;

				case D3D11_COMPARISON_LESS:
					d.FrontFace.StencilFunc = D3D11_COMPARISON_GREATER_EQUAL;
					break;
				case D3D11_COMPARISON_GREATER_EQUAL:
					d.FrontFace.StencilFunc = D3D11_COMPARISON_LESS;
					break;

				case D3D11_COMPARISON_GREATER:
					d.FrontFace.StencilFunc = D3D11_COMPARISON_LESS_EQUAL;
					break;
				case D3D11_COMPARISON_LESS_EQUAL:
					d.FrontFace.StencilFunc = D3D11_COMPARISON_GREATER;
					break;
				}

				switch(cur.BackFace.StencilFunc)
				{
				case D3D11_COMPARISON_ALWAYS:
					d.BackFace.StencilFunc = D3D11_COMPARISON_NEVER;
					break;
				case D3D11_COMPARISON_NEVER:
					d.BackFace.StencilFunc = D3D11_COMPARISON_ALWAYS;
					break;

				case D3D11_COMPARISON_EQUAL:
					d.BackFace.StencilFunc = D3D11_COMPARISON_NOT_EQUAL;
					break;
				case D3D11_COMPARISON_NOT_EQUAL:
					d.BackFace.StencilFunc = D3D11_COMPARISON_EQUAL;
					break;

				case D3D11_COMPARISON_LESS:
					d.BackFace.StencilFunc = D3D11_COMPARISON_GREATER_EQUAL;
					break;
				case D3D11_COMPARISON_GREATER_EQUAL:
					d.BackFace.StencilFunc = D3D11_COMPARISON_LESS;
					break;

				case D3D11_COMPARISON_GREATER:
					d.BackFace.StencilFunc = D3D11_COMPARISON_LESS_EQUAL;
					break;
				case D3D11_COMPARISON_LESS_EQUAL:
					d.BackFace.StencilFunc = D3D11_COMPARISON_GREATER;
					break;
				}
			}

			SAFE_RELEASE(os);
			hr = m_pDevice->CreateDepthStencilState(&d, &os);
			if(FAILED(hr))
			{
				RDCERR("Failed to create depth/stencil overlay depth state %08x", hr);
				return m_OverlayResourceId;
			}

			m_pImmediateContext->OMSetDepthStencilState(os, stencilRef);

			m_pImmediateContext->OMSetBlendState(NULL, NULL, 0xffffffff);

			float redConsts[] = { 255.0f/255.0f, 0.0f/255.0f, 0.0f/255.0f, 255.0f/255.0f };

			ID3D11Buffer *buf = MakeCBuffer(redConsts, sizeof(redConsts));

			m_pImmediateContext->PSSetConstantBuffers(1, 1, &buf);

			m_pImmediateContext->PSSetShader(m_DebugRender.OverlayPS, NULL, 0);

			m_WrappedDevice->ReplayLog(frameID, 0, eventID, eReplay_OnlyDraw);

			SAFE_RELEASE(os);

			m_pImmediateContext->CopyResource(renderDepth, preDrawDepth);

			d = desc;

			if(overlay == eTexOverlay_DepthBoth)
			{
				d.DepthFunc = cur.DepthFunc;
			}
			else if(overlay == eTexOverlay_StencilBoth)
			{
				d.FrontFace = cur.FrontFace;
				d.BackFace = cur.BackFace;
			}

			hr = m_pDevice->CreateDepthStencilState(&d, &os);
			if(FAILED(hr))
			{
				RDCERR("Failed to create depth/stencil overlay depth state 2 %08x", hr);
				return m_OverlayResourceId;
			}

			m_pImmediateContext->OMSetDepthStencilState(os, stencilRef);

			float greenConsts[] = { 0.0f/255.0f, 255.0f/255.0f, 0.0f/255.0f, 255.0f/255.0f };

			buf = MakeCBuffer(greenConsts, sizeof(greenConsts));

			m_pImmediateContext->PSSetConstantBuffers(1, 1, &buf);

			m_pImmediateContext->PSSetShader(m_DebugRender.OverlayPS, NULL, 0);

			m_WrappedDevice->ReplayLog(frameID, 0, eventID, eReplay_OnlyDraw);

			SAFE_RELEASE(os);
		}
	}

	SAFE_RELEASE(rtv);

	SAFE_RELEASE(renderDepth);
	SAFE_RELEASE(preDrawDepth);

	old.ApplyState(m_WrappedContext);

	return m_OverlayResourceId;
}

vector<PixelModification> D3D11DebugManager::PixelHistory(uint32_t frameID, vector<uint32_t> events, ResourceId target, uint32_t x, uint32_t y)
{
	vector<PixelModification> history;

	if(events.empty())
		return history;
	
	TextureShaderDetails details = GetShaderDetails(target, true);
	
	if(details.texFmt == DXGI_FORMAT_UNKNOWN)
		return history;
	
	SCOPED_TIMER("D3D11DebugManager::PixelHistory");

	// needed for comparison with viewports
	float xf = (float)x;
	float yf = (float)y;

	RDCDEBUG("Checking Pixel History on %llx (%u, %u) with %u possible events", target, x, y, (uint32_t)events.size());

	// these occlusion queries are run with every test possible disabled
	vector<ID3D11Query*> occl;
	occl.reserve(events.size());

	ID3D11Query *testQueries[6] = {0}; // one query for each test we do per-drawcall

	// reserve 6 pixels per draw on average. Pre/Shaderout/Post required at minimum,
	// and hopefully overdraw within draws will average to only 2 times.
	uint32_t pixstoreSlots = (uint32_t)(events.size() * 6);

	// define a texture that we can copy before/after results into
	D3D11_TEXTURE2D_DESC pixstoreDesc = {
		RDCMIN(2048U, AlignUp16(pixstoreSlots)),
		RDCMAX(1U, pixstoreSlots / 2048),
		1U,
		1U,
		details.texFmt,
		{ 1, 0 },
		D3D11_USAGE_STAGING,
		0,
		D3D11_CPU_ACCESS_READ,
		0,
	};

	ID3D11Texture2D *pixstore = NULL;
	m_pDevice->CreateTexture2D(&pixstoreDesc, NULL, &pixstore);

	// we use R32G32 so that we can bind this buffer as UAV and write to both depth and stencil components.
	// the shader does the upcasting for us when we read from depth or stencil
	pixstoreDesc.Format = DXGI_FORMAT_R32G32_FLOAT;

	ID3D11Texture2D *pixstoreDepthReadback = NULL;
	m_pDevice->CreateTexture2D(&pixstoreDesc, NULL, &pixstoreDepthReadback);

	pixstoreDesc.Usage = D3D11_USAGE_DEFAULT;
	pixstoreDesc.CPUAccessFlags = 0;
	pixstoreDesc.BindFlags = D3D11_BIND_UNORDERED_ACCESS;

	ID3D11Texture2D *pixstoreDepth = NULL;
	m_pDevice->CreateTexture2D(&pixstoreDesc, NULL, &pixstoreDepth);

	ID3D11UnorderedAccessView *pixstoreDepthUAV = NULL;
	m_pDevice->CreateUnorderedAccessView(pixstoreDepth, NULL, &pixstoreDepthUAV);
	
	// depth texture to copy to, as CopySubresourceRegion can't copy single pixels out of a depth buffer,
	// and we can't guarantee that the original depth texture is SRV-compatible to allow single-pixel copies
	// via compute shader.
	//
	// Due to copies having to match formats between source and destination we don't create these textures up
	// front but on demand, and resize up as necessary. We do a whole copy from this, then a CS copy via SRV to UAV
	// to copy into the pixstore (which we do a final copy to for readback). The extra step is necessary as
	// you can Copy to a staging texture but you can't use a CS, which we need for single-pixel depth (and stencil) copy.
	
	D3D11_TEXTURE2D_DESC depthCopyD24S8Desc = {
		details.texWidth,
		details.texHeight,
		1U,
		1U,
		DXGI_FORMAT_R24G8_TYPELESS,
		{ 1, 0 },
		D3D11_USAGE_DEFAULT,
		D3D11_BIND_SHADER_RESOURCE,
		0,
		0,
	};
	ID3D11Texture2D *depthCopyD24S8 = NULL;
	ID3D11ShaderResourceView *depthCopyD24S8_DepthSRV = NULL, *depthCopyD24S8_StencilSRV = NULL;

	D3D11_TEXTURE2D_DESC depthCopyD32S8Desc = depthCopyD24S8Desc;
	depthCopyD32S8Desc.Format = DXGI_FORMAT_R32G8X24_TYPELESS;
	ID3D11Texture2D *depthCopyD32S8 = NULL;
	ID3D11ShaderResourceView *depthCopyD32S8_DepthSRV = NULL, *depthCopyD32S8_StencilSRV = NULL;

	D3D11_TEXTURE2D_DESC depthCopyD32Desc = depthCopyD32S8Desc;
	depthCopyD32Desc.Format = DXGI_FORMAT_R32_TYPELESS;
	ID3D11Texture2D *depthCopyD32 = NULL;
	ID3D11ShaderResourceView *depthCopyD32_DepthSRV = NULL;

	D3D11_TEXTURE2D_DESC depthCopyD16Desc = depthCopyD24S8Desc;
	depthCopyD16Desc.Format = DXGI_FORMAT_R16_TYPELESS;
	ID3D11Texture2D *depthCopyD16 = NULL;
	ID3D11ShaderResourceView *depthCopyD16_DepthSRV = NULL;

	D3D11_SHADER_RESOURCE_VIEW_DESC copyDepthSRVDesc, copyStencilSRVDesc;
	copyDepthSRVDesc.ViewDimension = D3D11_SRV_DIMENSION_TEXTURE2D;
	copyDepthSRVDesc.Texture2D.MipLevels = 1;
	copyDepthSRVDesc.Texture2D.MostDetailedMip = 0;
	copyStencilSRVDesc.ViewDimension = D3D11_SRV_DIMENSION_TEXTURE2D;
	copyStencilSRVDesc.Texture2D.MipLevels = 1;
	copyStencilSRVDesc.Texture2D.MostDetailedMip = 0;

	string unusedDepthHLSL =
		"cbuffer cb0 : register(b0) { uint2 src_coord; uint2 padding0; };\n" \
		"cbuffer cb1 : register(b1) { uint2 dst_coord; uint copy_stencil; uint padding1; };\n" \
		"Texture2D<float2> depth_src : register(t0);\n" \
		"Texture2D<uint2> stencil_src : register(t1);\n" \
		"RWTexture2D<float2> depth_out : register(u0);\n" \
		"\n" \
		"[numthreads(1, 1, 1)]\n" \
		"void main()\n";
	
	string copyDepthStencilHLSL = unusedDepthHLSL;

	unusedDepthHLSL += "{ depth_out[dst_coord.xy].rg = float2(-1.0f, -1.0f); }";
	copyDepthStencilHLSL +=
		"{ depth_out[dst_coord.xy].rg = float2(" \
		"depth_src[src_coord.xy].r, " \
		"copy_stencil > 0 ? (float)stencil_src[src_coord.xy].g : -1.0f); }";

	ID3D11ComputeShader *unusedDepthCS = MakeCShader(unusedDepthHLSL.c_str(), "main", "cs_5_0");
	ID3D11ComputeShader *copyDepthStencilCS = MakeCShader(copyDepthStencilHLSL.c_str(), "main", "cs_5_0");
	ID3D11Buffer *srcxyCBuf = NULL;
	ID3D11Buffer *storexyCBuf = NULL;

	uint32_t srcxyData[4] = { x, y, 0, 0 };

	D3D11_BUFFER_DESC cbufDesc = {
		sizeof(uint32_t)*4,
		D3D11_USAGE_DEFAULT,
		D3D11_BIND_CONSTANT_BUFFER,
		0,
		0,
		0
	};

	D3D11_SUBRESOURCE_DATA data = { srcxyData, sizeof(uint32_t)*4, sizeof(uint32_t)*4 };

	m_pDevice->CreateBuffer(&cbufDesc, &data, &srcxyCBuf);
	m_pDevice->CreateBuffer(&cbufDesc, NULL, &storexyCBuf);

	// so we do:
	// per sample: orig depth --copy--> depthCopyXXX (created/upsized on demand) --CS pixel copy--> pixstoreDepth
	// at end: pixstoreDepth --copy--> pixstoreDepthReadback
	//
	// First copy is needed since orig depth might not be SRV-able
	// CS pixel copy is needed since it's the only way to copy only one pixel from depth texture
	//
	// final copy is needed to get data into a readback texture since we can't have CS writing to staging texture

	ID3D11Resource *targetres = NULL;
	
	     if(WrappedID3D11Texture1D::m_TextureList.find(target) != WrappedID3D11Texture1D::m_TextureList.end())
				 targetres = ((WrappedID3D11Texture1D *)WrappedID3D11Texture1D::m_TextureList[target].m_Texture)->GetReal();
	else if(WrappedID3D11Texture2D::m_TextureList.find(target) != WrappedID3D11Texture2D::m_TextureList.end())
				 targetres = ((WrappedID3D11Texture2D *)WrappedID3D11Texture2D::m_TextureList[target].m_Texture)->GetReal();
	else if(WrappedID3D11Texture3D::m_TextureList.find(target) != WrappedID3D11Texture3D::m_TextureList.end())
				 targetres = ((WrappedID3D11Texture3D *)WrappedID3D11Texture3D::m_TextureList[target].m_Texture)->GetReal();

	// while issuing the above queries we can check to see which tests are enabled so we don't
	// bother checking if depth testing failed if the depth test was disabled
	vector<uint32_t> flags(events.size());
	enum {
		TestEnabled_BackfaceCulling = 1<<0,
		TestEnabled_DepthClip       = 1<<1,
		TestEnabled_Scissor         = 1<<2,
		TestEnabled_DepthTesting    = 1<<3,
		TestEnabled_StencilTesting  = 1<<4,

		// important to know if blending is enabled or not as we currently skip a bunch of stuff
		// and only pay attention to the final passing fragment if blending is off
		Blending_Enabled            = 1<<5,
		
		// additional flags we can trivially detect on the CPU for edge cases
		TestMustFail_Scissor        = 1<<6, // if the scissor is enabled, pixel lies outside all regions (could be only one)
		TestMustPass_Scissor        = 1<<7, // if the scissor is enabled, pixel lies inside all regions (could be only one)
		TestMustFail_DepthTesting   = 1<<8, // if the comparison func is NEVER
		TestMustFail_StencilTesting = 1<<9, // if the comparison func is NEVER for both faces, or one face is backface culled and the other is NEVER
	};

#if 1
	BOOL occlData = 0;
	const D3D11_QUERY_DESC occlDesc = { D3D11_QUERY_OCCLUSION_PREDICATE, 0 };
#else
	UINT64 occlData = 0;
	const D3D11_QUERY_DESC occlDesc = { D3D11_QUERY_OCCLUSION, 0 };
#endif

	HRESULT hr = S_OK;

	for(size_t i=0; i < events.size(); i++)
	{
		ID3D11Query *q = NULL;
		m_pDevice->CreateQuery(&occlDesc, &q);
		occl.push_back(q);
	}
	
	for(size_t i=0; i < ARRAY_COUNT(testQueries); i++)
		m_pDevice->CreateQuery(&occlDesc, &testQueries[i]);

	D3D11_BLEND_DESC nopBlendStateDesc = {0}; // no blending enabled anywhere, 0 write mask
	ID3D11BlendState *nopBlendState = NULL;
	m_pDevice->CreateBlendState(&nopBlendStateDesc, &nopBlendState);

	D3D11_DEPTH_STENCIL_DESC nopDSStateDesc = { // no tests enabled, no writing enabled
		FALSE, // DepthEnable;
		D3D11_DEPTH_WRITE_MASK_ZERO, // DepthWriteMask;
		D3D11_COMPARISON_ALWAYS, // DepthFunc;
		FALSE, // StencilEnable;
		0, // StencilReadMask;
		0, // StencilWriteMask;
		{ D3D11_STENCIL_OP_KEEP, D3D11_STENCIL_OP_KEEP, D3D11_STENCIL_OP_KEEP, D3D11_COMPARISON_ALWAYS }, // FrontFace;
		{ D3D11_STENCIL_OP_KEEP, D3D11_STENCIL_OP_KEEP, D3D11_STENCIL_OP_KEEP, D3D11_COMPARISON_ALWAYS }, // BackFace;
	};
	ID3D11DepthStencilState *nopDSState = NULL;
	m_pDevice->CreateDepthStencilState(&nopDSStateDesc, &nopDSState);
	
	D3D11_DEPTH_STENCIL_DESC allpassDSStateDesc = { // tests enabled to trivially pass, writing enabled
		TRUE, // DepthEnable;
		D3D11_DEPTH_WRITE_MASK_ALL, // DepthWriteMask;
		D3D11_COMPARISON_ALWAYS, // DepthFunc;
		TRUE, // StencilEnable;
		0xff, // StencilReadMask;
		0xff, // StencilWriteMask;
		{ D3D11_STENCIL_OP_KEEP, D3D11_STENCIL_OP_KEEP, D3D11_STENCIL_OP_KEEP, D3D11_COMPARISON_ALWAYS }, // FrontFace;
		{ D3D11_STENCIL_OP_KEEP, D3D11_STENCIL_OP_KEEP, D3D11_STENCIL_OP_KEEP, D3D11_COMPARISON_ALWAYS }, // BackFace;
	};
	ID3D11DepthStencilState *allpassDSState = NULL;
	m_pDevice->CreateDepthStencilState(&allpassDSStateDesc, &allpassDSState);

	m_WrappedDevice->ReplayLog(frameID, 0, events[0], eReplay_WithoutDraw);

	D3D11_VIEWPORT viewport = { (float)x, (float)y, 10.0f, 10.0f, 0.0f, 1.0f }; // 1x1 viewport of our destination pixel

	ID3D11RasterizerState *curRS = NULL;
	ID3D11RasterizerState *newRS = NULL;
	ID3D11DepthStencilState *newDS = NULL;
	ID3D11PixelShader *curPS = NULL;
	ID3D11ClassInstance *curInst[D3D11_SHADER_MAX_INTERFACES] = { NULL };
	UINT curNumInst = 0;
	UINT curNumViews = 0;
	UINT curNumScissors = 0;
	D3D11_VIEWPORT curViewports[16] = {0};
	D3D11_RECT curScissors[16] = {0};
	D3D11_RECT newScissors[16] = {0};
	ID3D11BlendState *curBS = NULL;
	float blendFactor[4] = {0};
	UINT curSample = 0;
	ID3D11DepthStencilState *curDS = NULL;
	UINT stencilRef = 0;

	for(size_t ev=0; ev < events.size(); ev++)
	{
		curNumInst = D3D11_SHADER_MAX_INTERFACES;
		curNumScissors = curNumViews = 16;

		m_pImmediateContext->RSGetState(&curRS);
		m_pImmediateContext->OMGetBlendState(&curBS, blendFactor, &curSample);
		m_pImmediateContext->OMGetDepthStencilState(&curDS, &stencilRef);
		m_pImmediateContext->PSGetShader(&curPS, curInst, &curNumInst);
		m_pImmediateContext->RSGetViewports(&curNumViews, curViewports);
		m_pImmediateContext->RSGetScissorRects(&curNumScissors, curScissors);

		// defaults (mostly)
		// disable tests/clips and enable scissor as we need it to clip visibility to just our pixel
		// TODO determine if a pixel would have been scissor clipped.
		D3D11_RASTERIZER_DESC rd = {
			/*FillMode =*/ D3D11_FILL_SOLID,
			/*CullMode =*/ D3D11_CULL_NONE,
			/*FrontCounterClockwise =*/ FALSE,
			/*DepthBias =*/ D3D11_DEFAULT_DEPTH_BIAS,
			/*DepthBiasClamp =*/ D3D11_DEFAULT_DEPTH_BIAS_CLAMP,
			/*SlopeScaledDepthBias =*/ D3D11_DEFAULT_SLOPE_SCALED_DEPTH_BIAS,
			/*DepthClipEnable =*/ FALSE,
			/*ScissorEnable =*/ TRUE,
			/*MultisampleEnable =*/ FALSE,
			/*AntialiasedLineEnable =*/ FALSE,
		};

		D3D11_RASTERIZER_DESC rsDesc;
		RDCEraseEl(rsDesc);

		if(curRS)
		{
			curRS->GetDesc(&rsDesc);

			rd = rsDesc;

			if(rd.CullMode != D3D11_CULL_NONE)
				flags[ev] |= TestEnabled_BackfaceCulling;
			if(rd.DepthClipEnable)
				flags[ev] |= TestEnabled_DepthClip;
			if(rd.ScissorEnable)
				flags[ev] |= TestEnabled_Scissor;

			rd.CullMode = D3D11_CULL_NONE;
			rd.DepthClipEnable = FALSE;

			rd.ScissorEnable = TRUE;
		}
		else
		{
			rsDesc.CullMode = D3D11_CULL_BACK;
			rsDesc.ScissorEnable = FALSE;

			// defaults
			flags[ev] |= (TestEnabled_BackfaceCulling|TestEnabled_DepthClip);
		}

		if(curDS)
		{
			D3D11_DEPTH_STENCIL_DESC dsDesc;
			curDS->GetDesc(&dsDesc);

			if(dsDesc.DepthEnable)
			{
				if(dsDesc.DepthFunc != D3D11_COMPARISON_ALWAYS)
					flags[ev] |= TestEnabled_DepthTesting;

				if(dsDesc.DepthFunc == D3D11_COMPARISON_NEVER)
					flags[ev] |= TestMustFail_DepthTesting;
			}
			
			if(dsDesc.StencilEnable)
			{
				if(dsDesc.FrontFace.StencilFunc != D3D11_COMPARISON_ALWAYS || dsDesc.BackFace.StencilFunc != D3D11_COMPARISON_ALWAYS)
					flags[ev] |= TestEnabled_StencilTesting;

				if(dsDesc.FrontFace.StencilFunc == D3D11_COMPARISON_NEVER && dsDesc.BackFace.StencilFunc == D3D11_COMPARISON_NEVER)
					flags[ev] |= TestMustFail_StencilTesting;

				if(dsDesc.FrontFace.StencilFunc == D3D11_COMPARISON_NEVER && rsDesc.CullMode == D3D11_CULL_BACK                   )
					flags[ev] |= TestMustFail_StencilTesting;

				if(rsDesc.CullMode == D3D11_CULL_FRONT                    && dsDesc.BackFace.StencilFunc == D3D11_COMPARISON_NEVER)
					flags[ev] |= TestMustFail_StencilTesting;
			}
		}
		else
		{
			// defaults
			flags[ev] |= TestEnabled_DepthTesting;
		}

		if(rsDesc.ScissorEnable)
		{
			// see if we can find at least one scissor region this pixel could fall into
			bool inRegion = false;
			bool inAllRegions = true;

			for(UINT i=0; i < curNumScissors && i < curNumViews; i++)
			{
				if(xf >= curViewports[i].TopLeftX + float(curScissors[i].left) &&
					 yf >= curViewports[i].TopLeftY + float(curScissors[i].top) &&
					 xf < curViewports[i].TopLeftX + RDCMIN(curViewports[i].Width, float(curScissors[i].right)) &&
					 yf < curViewports[i].TopLeftY + RDCMIN(curViewports[i].Height, float(curScissors[i].bottom))
					)
				{
					inRegion = true;
				}
				else
				{
					inAllRegions = false;
				}
			}

			if(!inRegion)
				flags[ev] |= TestMustFail_Scissor;
			if(inAllRegions)
				flags[ev] |= TestMustPass_Scissor;
		}

		if(curBS)
		{
			D3D11_BLEND_DESC desc;
			curBS->GetDesc(&desc);

			if(desc.IndependentBlendEnable)
			{
				for(int i=0; i < 8; i++)
				{
					if(desc.RenderTarget[i].BlendEnable)
					{
						flags[ev] |= Blending_Enabled;
						break;
					}
				}
			}
			else
			{
				if(desc.RenderTarget[0].BlendEnable)
					flags[ev] |= Blending_Enabled;
			}
		}
		else
		{
			// no blending enabled by default
		}

		m_pDevice->CreateRasterizerState(&rd, &newRS);
		m_pImmediateContext->RSSetState(newRS);

		m_pImmediateContext->PSSetShader(m_DebugRender.OverlayPS, NULL, 0);

		m_pImmediateContext->OMSetBlendState(nopBlendState, blendFactor, curSample);
		m_pImmediateContext->OMSetDepthStencilState(nopDSState, stencilRef);

		for(UINT i=0; i < curNumViews; i++)
		{
			// calculate scissor, relative to this viewport, that encloses only (x,y) pixel

			// if (x,y) pixel isn't in viewport, make empty rect)
			if(xf < curViewports[i].TopLeftX ||
				yf < curViewports[i].TopLeftY ||
				xf >= curViewports[i].TopLeftX + curViewports[i].Width ||
				yf >= curViewports[i].TopLeftY + curViewports[i].Height)
			{
				newScissors[i].left = newScissors[i].top = newScissors[i].bottom = newScissors[i].right = 0;
			}
			else
			{
				newScissors[i].left = LONG(xf - curViewports[i].TopLeftX);
				newScissors[i].top = LONG(yf - curViewports[i].TopLeftY);
				newScissors[i].right = newScissors[i].left+1;
				newScissors[i].bottom = newScissors[i].top+1;
			}
		}

		// scissor every viewport
		m_pImmediateContext->RSSetScissorRects(curNumViews, newScissors);

		D3D11_BOX srcbox = { x, y, 0, x+1, y+1, 1 };

		// figure out where this event lies in the pixstore texture
		UINT storex = UINT(ev % (2048/3));
		UINT storey = UINT(ev / (2048/3));

		m_pImmediateContext->CopySubresourceRegion(pixstore, 0, storex*3 + 0, storey, 0, targetres, 0, &srcbox);
		
		bool depthBound = false;
		ID3D11Texture2D **copyTex = NULL;
		ID3D11ShaderResourceView **copyDepthSRV = NULL;
		ID3D11ShaderResourceView **copyStencilSRV = NULL;
		ID3D11Resource *depthRes = NULL;

		{
			ID3D11DepthStencilView *dsv = NULL;
			m_pImmediateContext->OMGetRenderTargets(0, NULL, &dsv);

			if(dsv)
			{
				depthBound = true;

				dsv->GetResource(&depthRes);

				SAFE_RELEASE(dsv);

				D3D11_RESOURCE_DIMENSION dim;
				depthRes->GetType(&dim);
				
				D3D11_TEXTURE2D_DESC desc2d;
<<<<<<< HEAD
				RDCEraseEl(desc2d);
=======
				ZeroMemory((void*)&desc2d, sizeof(desc2d));
>>>>>>> ead93994

				if(dim == D3D11_RESOURCE_DIMENSION_TEXTURE1D)
				{
					ID3D11Texture1D *tex = (ID3D11Texture1D *)depthRes;
					D3D11_TEXTURE1D_DESC desc1d;
					tex->GetDesc(&desc1d);

					desc2d.Format = desc1d.Format;
					desc2d.Width = desc1d.Width;
					desc2d.Height = 1;
				}
				else if(dim == D3D11_RESOURCE_DIMENSION_TEXTURE2D)
				{
					ID3D11Texture2D *tex = (ID3D11Texture2D *)depthRes;
					tex->GetDesc(&desc2d);
				}
				else
				{
					RDCERR("Unexpected size of depth buffer");
				}

				D3D11_TEXTURE2D_DESC *copyDesc = NULL;
				if(desc2d.Format == DXGI_FORMAT_R16_FLOAT ||
					 desc2d.Format == DXGI_FORMAT_R16_SINT ||
					 desc2d.Format == DXGI_FORMAT_R16_UINT ||
					 desc2d.Format == DXGI_FORMAT_R16_SNORM ||
					 desc2d.Format == DXGI_FORMAT_R16_UNORM ||
					 desc2d.Format == DXGI_FORMAT_R16_TYPELESS ||
					 desc2d.Format == DXGI_FORMAT_D16_UNORM)
				{
					copyDesc = &depthCopyD16Desc;
					copyTex = &depthCopyD16;
					copyDepthSRV = &depthCopyD16_DepthSRV;
					copyStencilSRV = NULL;

					copyDepthSRVDesc.Format = DXGI_FORMAT_R16_UNORM;
				}
				else if(desc2d.Format == DXGI_FORMAT_R24_UNORM_X8_TYPELESS ||
					      desc2d.Format == DXGI_FORMAT_R24G8_TYPELESS ||
					      desc2d.Format == DXGI_FORMAT_D24_UNORM_S8_UINT)
				{
					copyDesc = &depthCopyD24S8Desc;
					copyTex = &depthCopyD24S8;
					copyDepthSRV = &depthCopyD24S8_DepthSRV;
					copyStencilSRV = &depthCopyD24S8_StencilSRV;

					copyDepthSRVDesc.Format = DXGI_FORMAT_R24_UNORM_X8_TYPELESS;
					copyStencilSRVDesc.Format = DXGI_FORMAT_X24_TYPELESS_G8_UINT;
				}
				else if(desc2d.Format == DXGI_FORMAT_R32_FLOAT ||
					      desc2d.Format == DXGI_FORMAT_R32_SINT ||
					      desc2d.Format == DXGI_FORMAT_R32_UINT ||
					      desc2d.Format == DXGI_FORMAT_R32_TYPELESS ||
					      desc2d.Format == DXGI_FORMAT_D32_FLOAT)
				{
					copyDesc = &depthCopyD32Desc;
					copyTex = &depthCopyD32;
					copyDepthSRV = &depthCopyD32_DepthSRV;
					copyStencilSRV = NULL;

					copyDepthSRVDesc.Format = DXGI_FORMAT_R32_FLOAT;
				}
				else if(desc2d.Format == DXGI_FORMAT_R32_FLOAT_X8X24_TYPELESS ||
					      desc2d.Format == DXGI_FORMAT_R32G8X24_TYPELESS ||
					      desc2d.Format == DXGI_FORMAT_D32_FLOAT_S8X24_UINT)
				{
					copyDesc = &depthCopyD32S8Desc;
					copyTex = &depthCopyD32S8;
					copyDepthSRV = &depthCopyD32S8_DepthSRV;
					copyStencilSRV = &depthCopyD32S8_StencilSRV;

					copyDepthSRVDesc.Format = DXGI_FORMAT_R32_FLOAT_X8X24_TYPELESS;
					copyStencilSRVDesc.Format = DXGI_FORMAT_X32_TYPELESS_G8X24_UINT;
				}

				if(*copyTex == NULL || desc2d.Width > copyDesc->Width || desc2d.Height > copyDesc->Height)
				{
					// recreate texture
					SAFE_RELEASE(*copyTex);
					SAFE_RELEASE(*copyDepthSRV);
					if(copyStencilSRV) SAFE_RELEASE(*copyStencilSRV);

					m_pDevice->CreateTexture2D(copyDesc, NULL, copyTex);
					m_pDevice->CreateShaderResourceView(*copyTex, &copyDepthSRVDesc, copyDepthSRV);
					if(copyStencilSRV) m_pDevice->CreateShaderResourceView(*copyTex, &copyStencilSRVDesc, copyStencilSRV);
				}
			}
		}
		
		{
			if(depthBound)
				m_pImmediateContext->CopySubresourceRegion(*copyTex, 0, 0, 0, 0, depthRes, 0, NULL);
			
			ID3D11ComputeShader *curCS = NULL;
			ID3D11ClassInstance *curCSInst[D3D11_SHADER_MAX_INTERFACES] = { NULL };
			UINT curCSNumInst = D3D11_SHADER_MAX_INTERFACES;
			ID3D11Buffer *curCSCBuf[2] = {0};
			ID3D11ShaderResourceView *curCSSRVs[2] = {0};
			ID3D11UnorderedAccessView *curCSUAV = NULL;
			UINT initCounts = ~0U;

			m_pImmediateContext->CSGetShader(&curCS, curCSInst, &curCSNumInst);
			m_pImmediateContext->CSGetConstantBuffers(0, 2, curCSCBuf);
			m_pImmediateContext->CSGetShaderResources(0, 2, curCSSRVs);
			m_pImmediateContext->CSGetUnorderedAccessViews(0, 1, &curCSUAV);

			uint32_t storexyData[4] = { storex*3 + 0, storey, (copyStencilSRV != NULL), 0 };

			m_pImmediateContext->UpdateSubresource(storexyCBuf, 0, NULL, storexyData, sizeof(uint32_t)*4, sizeof(uint32_t)*4);
			
			m_pImmediateContext->CSSetConstantBuffers(0, 1, &srcxyCBuf);
			m_pImmediateContext->CSSetConstantBuffers(1, 1, &storexyCBuf);
			m_pImmediateContext->CSSetUnorderedAccessViews(0, 1, &pixstoreDepthUAV, &initCounts);
			if(copyDepthSRV) m_pImmediateContext->CSSetShaderResources(0, 1, copyDepthSRV);
			if(copyStencilSRV) m_pImmediateContext->CSSetShaderResources(1, 1, copyStencilSRV);

			m_pImmediateContext->CSSetShader(depthBound ? copyDepthStencilCS : unusedDepthCS, NULL, 0);
			m_pImmediateContext->Dispatch(1, 1, 1);

			m_pImmediateContext->CSSetShader(curCS, curCSInst, curCSNumInst);
			m_pImmediateContext->CSSetConstantBuffers(0, 2, curCSCBuf);
			m_pImmediateContext->CSSetShaderResources(0, 2, curCSSRVs);
			m_pImmediateContext->CSSetUnorderedAccessViews(0, 1, &curCSUAV, &initCounts);

			SAFE_RELEASE(curCS);
			for(UINT i=0; i < curCSNumInst; i++)
				SAFE_RELEASE(curCSInst[i]);
			SAFE_RELEASE(curCSCBuf[0]);
			SAFE_RELEASE(curCSCBuf[1]);
			SAFE_RELEASE(curCSSRVs[0]);
			SAFE_RELEASE(curCSSRVs[1]);
			SAFE_RELEASE(curCSUAV);
		}

		m_pImmediateContext->Begin(occl[ev]);

		m_WrappedDevice->ReplayLog(frameID, 0, events[ev], eReplay_OnlyDraw);

		m_pImmediateContext->End(occl[ev]);

		// TODO, if drawcall has side-effects (i.e UAVs bound) replay from start of log here?

		m_pImmediateContext->PSSetShader(curPS, curInst, curNumInst);
		m_pImmediateContext->RSSetState(curRS);
		m_pImmediateContext->RSSetScissorRects(curNumScissors, curScissors);
		m_pImmediateContext->OMSetBlendState(curBS, blendFactor, curSample);
		m_pImmediateContext->OMSetDepthStencilState(curDS, stencilRef);

		for(UINT i=0; i < curNumInst; i++)
			SAFE_RELEASE(curInst[i]);

		SAFE_RELEASE(curPS);
		SAFE_RELEASE(curRS);
		SAFE_RELEASE(newRS);
		SAFE_RELEASE(curBS);
		SAFE_RELEASE(curDS);

		// deliberately include drawcall in this range so that it gets replayed with correct
		// state (otherwise this draw e.g. wouldn't write depth when it should)
		if(ev < events.size()-1)
			m_WrappedDevice->ReplayLog(frameID, events[ev], events[ev+1], eReplay_WithoutDraw);
		else
			m_WrappedDevice->ReplayLog(frameID, events[ev], events[ev], eReplay_OnlyDraw);
		
		m_pImmediateContext->CopySubresourceRegion(pixstore, 0, storex*3 + 1, storey, 0, targetres, 0, &srcbox);
		
		{
			if(depthBound)
				m_pImmediateContext->CopySubresourceRegion(*copyTex, 0, 0, 0, 0, depthRes, 0, NULL);
			
			ID3D11ComputeShader *curCS = NULL;
			ID3D11ClassInstance *curCSInst[D3D11_SHADER_MAX_INTERFACES] = { NULL };
			UINT curCSNumInst = D3D11_SHADER_MAX_INTERFACES;
			ID3D11Buffer *curCSCBuf[2] = {0};
			ID3D11ShaderResourceView *curCSSRVs[2] = {0};
			ID3D11UnorderedAccessView *curCSUAV = NULL;
			UINT initCounts = ~0U;

			m_pImmediateContext->CSGetShader(&curCS, curCSInst, &curCSNumInst);
			m_pImmediateContext->CSGetConstantBuffers(0, 2, curCSCBuf);
			m_pImmediateContext->CSGetShaderResources(0, 2, curCSSRVs);
			m_pImmediateContext->CSGetUnorderedAccessViews(0, 1, &curCSUAV);

			uint32_t storexyData[4] = { storex*3 + 1, storey, (copyStencilSRV != NULL), 0 };

			m_pImmediateContext->UpdateSubresource(storexyCBuf, 0, NULL, storexyData, sizeof(uint32_t)*4, sizeof(uint32_t)*4);
			
			m_pImmediateContext->CSSetConstantBuffers(0, 1, &srcxyCBuf);
			m_pImmediateContext->CSSetConstantBuffers(1, 1, &storexyCBuf);
			m_pImmediateContext->CSSetUnorderedAccessViews(0, 1, &pixstoreDepthUAV, &initCounts);
			if(copyDepthSRV) m_pImmediateContext->CSSetShaderResources(0, 1, copyDepthSRV);
			if(copyStencilSRV) m_pImmediateContext->CSSetShaderResources(1, 1, copyStencilSRV);
			
			m_pImmediateContext->CSSetShader(depthBound ? copyDepthStencilCS : unusedDepthCS, NULL, 0);
			m_pImmediateContext->Dispatch(1, 1, 1);

			m_pImmediateContext->CSSetShader(curCS, curCSInst, curCSNumInst);
			m_pImmediateContext->CSSetConstantBuffers(0, 2, curCSCBuf);
			m_pImmediateContext->CSSetShaderResources(0, 2, curCSSRVs);
			m_pImmediateContext->CSSetUnorderedAccessViews(0, 1, &curCSUAV, &initCounts);

			SAFE_RELEASE(curCS);
			for(UINT i=0; i < curCSNumInst; i++)
				SAFE_RELEASE(curCSInst[i]);
			SAFE_RELEASE(curCSCBuf[0]);
			SAFE_RELEASE(curCSCBuf[1]);
			SAFE_RELEASE(curCSSRVs[0]);
			SAFE_RELEASE(curCSSRVs[1]);
			SAFE_RELEASE(curCSUAV);
		}

		SAFE_RELEASE(depthRes);
	}

	m_pImmediateContext->CopyResource(pixstoreDepthReadback, pixstoreDepth);

	D3D11_MAPPED_SUBRESOURCE mapped = {0};
	m_pImmediateContext->Map(pixstore, 0, D3D11_MAP_READ, 0, &mapped);

	D3D11_MAPPED_SUBRESOURCE mappedDepth = {0};
	m_pImmediateContext->Map(pixstoreDepthReadback, 0, D3D11_MAP_READ, 0, &mappedDepth);

	byte *pixstoreDepthData = (byte *)mappedDepth.pData;

	byte *pixstoreData = (byte *)mapped.pData;
	
	bool depthStencilTex = details.texType == eTexType_Depth || 
		details.texType == eTexType_DepthMS ||
		details.texType == eTexType_Stencil ||
		details.texType == eTexType_StencilMS;

	for(size_t i=0; i < occl.size(); i++)
	{
		do
		{
			hr = m_pImmediateContext->GetData(occl[i], &occlData, sizeof(occlData), 0);
		} while(hr == S_FALSE);
		RDCASSERT(hr == S_OK);

		const FetchDrawcall *draw = m_WrappedDevice->GetDrawcall(frameID, events[i]);

		bool clear = (draw->flags & eDraw_Clear);

		if(occlData > 0 || clear)
		{
			PixelModification mod;
			RDCEraseEl(mod);

			mod.eventID = events[i];

			ResourceFormat fmt = MakeResourceFormat(details.texFmt);

			// figure out where this event lies in the pixstore texture
			uint32_t storex = uint32_t(i % (2048/3));
			uint32_t storey = uint32_t(i / (2048/3));

			if(!fmt.special && fmt.compCount > 0 && fmt.compByteWidth > 0)
			{
				byte *rowdata = pixstoreData + mapped.RowPitch * storey;
				byte *data = rowdata + fmt.compCount * fmt.compByteWidth * storex * 3;

				if(fmt.compType == eCompType_SInt)
				{
					// need to get correct sign, but otherwise just copy

					if(fmt.compByteWidth == 1)
					{
						int8_t *d = (int8_t*)data;
						for(uint32_t c=0; c < fmt.compCount; c++)
							mod.preMod.col.value_i[c] = d[c];
					}
					else if(fmt.compByteWidth == 2)
					{
						int16_t *d = (int16_t*)data;
						for(uint32_t c=0; c < fmt.compCount; c++)
							mod.preMod.col.value_i[c] = d[c];
					}
					else if(fmt.compByteWidth == 4)
					{
						int32_t *d = (int32_t*)data;
						for(uint32_t c=0; c < fmt.compCount; c++)
							mod.preMod.col.value_i[c] = d[c];
					}

					data = rowdata + fmt.compCount * fmt.compByteWidth * (storex * 3 + 1);
					
					if(fmt.compByteWidth == 1)
					{
						int8_t *d = (int8_t*)data;
						for(uint32_t c=0; c < fmt.compCount; c++)
							mod.postMod.col.value_i[c] = d[c];
					}
					else if(fmt.compByteWidth == 2)
					{
						int16_t *d = (int16_t*)data;
						for(uint32_t c=0; c < fmt.compCount; c++)
							mod.postMod.col.value_i[c] = d[c];
					}
					else if(fmt.compByteWidth == 4)
					{
						int32_t *d = (int32_t*)data;
						for(uint32_t c=0; c < fmt.compCount; c++)
							mod.postMod.col.value_i[c] = d[c];
					}
				}
				else
				{
					for(uint32_t c=0; c < fmt.compCount; c++)
						memcpy(&mod.preMod.col.value_u[c], data + fmt.compByteWidth * c, fmt.compByteWidth);

					data = rowdata + fmt.compCount * fmt.compByteWidth * (storex * 3 + 1);

					for(uint32_t c=0; c < fmt.compCount; c++)
						memcpy(&mod.postMod.col.value_u[c], data + fmt.compByteWidth * c, fmt.compByteWidth);

					if(fmt.compType == eCompType_Float && fmt.compByteWidth == 2)
					{
						for(uint32_t c=0; c < fmt.compCount; c++)
						{
							mod.preMod.col.value_f[c]  = ConvertFromHalf(uint16_t(mod.preMod.col.value_u[c]));
							mod.postMod.col.value_f[c] = ConvertFromHalf(uint16_t(mod.postMod.col.value_u[c]));
						}
					}
					else if(fmt.compType == eCompType_UNorm)
					{
						// only 32bit unorm format is depth, handled separately
						float maxVal = fmt.compByteWidth == 2 ? 65535.0f : 255.0f;

						RDCASSERT(fmt.compByteWidth < 4);

						for(uint32_t c=0; c < fmt.compCount; c++)
						{
							mod.preMod.col.value_f[c]  = float(mod.preMod.col.value_u[c])/maxVal;
							mod.postMod.col.value_f[c] = float(mod.postMod.col.value_u[c])/maxVal;
						}
					}
					else if(fmt.compType == eCompType_UNorm_SRGB)
					{
						RDCASSERT(fmt.compByteWidth == 1);

						for(uint32_t c=0; c < RDCMIN(fmt.compCount, 3U); c++)
						{
							mod.preMod.col.value_f[c]  = ConvertFromSRGB8(mod.preMod.col.value_u[c]&0xff);
							mod.postMod.col.value_f[c] = ConvertFromSRGB8(mod.postMod.col.value_u[c]&0xff);
						}

						// alpha is not SRGB'd
						if(fmt.compCount == 4)
						{
							mod.preMod.col.value_f[3] = float(mod.preMod.col.value_u[3]&0xff)/255.0f;
							mod.postMod.col.value_f[3] = float(mod.postMod.col.value_u[3]&0xff)/255.0f;
						}
					}
					else if(fmt.compType == eCompType_SNorm && fmt.compByteWidth == 2)
					{
						for(uint32_t c=0; c < fmt.compCount; c++)
						{
							mod.preMod.col.value_f[c]  = float(mod.preMod.col.value_u[c]);
							mod.postMod.col.value_f[c] = float(mod.postMod.col.value_u[c]);
						}
					}
					else if(fmt.compType == eCompType_SNorm && fmt.compByteWidth == 1)
					{
						for(uint32_t c=0; c < fmt.compCount; c++)
						{
							int8_t *d = (int8_t *)&mod.preMod.col.value_u[c];

							if(*d == -128)
								mod.preMod.col.value_f[c] = -1.0f;
							else
								mod.preMod.col.value_f[c] = float(*d)/127.0f;

							d = (int8_t *)&mod.preMod.col.value_u[c];

							if(*d == -128)
								mod.preMod.col.value_f[c] = -1.0f;
							else
								mod.preMod.col.value_f[c] = float(*d)/127.0f;
						}
					}
					else if(fmt.compType == eCompType_SNorm && fmt.compByteWidth == 2)
					{
						for(uint32_t c=0; c < fmt.compCount; c++)
						{
							int16_t *d = (int16_t *)&mod.preMod.col.value_u[c];

							if(*d == -32768)
								mod.preMod.col.value_f[c] = -1.0f;
							else
								mod.preMod.col.value_f[c] = float(*d)/32767.0f;

							d = (int16_t *)&mod.preMod.col.value_u[c];

							if(*d == -32768)
								mod.preMod.col.value_f[c] = -1.0f;
							else
								mod.preMod.col.value_f[c] = float(*d)/32767.0f;
						}
					}
				}
			}

			{
				byte *rowdata = pixstoreDepthData + mapped.RowPitch * storey;
				float *data = (float *)(rowdata + 2 * sizeof(float) * (storex * 3 + 0));
				
				mod.preMod.depth = data[0];
				mod.preMod.stencil = int32_t(data[1]);

				mod.postMod.depth = data[2];
				mod.postMod.stencil = int32_t(data[3]);
			}

			// complex case - need to determine how many fragments from this draw wrote to the pixel and generate a
			// PixelModification event for all of them.
			//
			// Is there any value in doing this anyway for non-blended cases where other fragments are completely discarded?
			if(flags[i] & Blending_Enabled)
			{
			}
			
			mod.shaderOut.col.value_f[0] = mod.postMod.col.value_f[0];
			mod.shaderOut.col.value_f[1] = mod.postMod.col.value_f[1];
			mod.shaderOut.col.value_f[2] = mod.postMod.col.value_f[2];
			mod.shaderOut.col.value_f[3] = mod.postMod.col.value_f[3];
			mod.shaderOut.depth = mod.postMod.depth;
			mod.shaderOut.stencil = mod.postMod.stencil;

			if((draw->flags & eDraw_Clear) == 0)
			{
				if(flags[i] & TestMustFail_DepthTesting)
					mod.depthTestFailed = true;
				if(flags[i] & TestMustFail_StencilTesting)
					mod.stencilTestFailed = true;
				if(flags[i] & TestMustFail_Scissor)
					mod.scissorClipped = true;

				m_WrappedDevice->ReplayLog(frameID, 0, events[i], eReplay_WithoutDraw);

				curNumScissors = curNumViews = 16;
				m_pImmediateContext->RSGetViewports(&curNumViews, curViewports);
				m_pImmediateContext->RSGetScissorRects(&curNumScissors, curScissors);
				m_pImmediateContext->RSGetState(&curRS);
				m_pImmediateContext->OMGetDepthStencilState(&curDS, &stencilRef);
				blendFactor[0] = blendFactor[1] = blendFactor[2] = blendFactor[3] = 1.0f;
				curSample = ~0U;

				D3D11_RASTERIZER_DESC rdesc = {
					/*FillMode =*/ D3D11_FILL_SOLID,
					/*CullMode =*/ D3D11_CULL_BACK,
					/*FrontCounterClockwise =*/ FALSE,
					/*DepthBias =*/ D3D11_DEFAULT_DEPTH_BIAS,
					/*DepthBiasClamp =*/ D3D11_DEFAULT_DEPTH_BIAS_CLAMP,
					/*SlopeScaledDepthBias =*/ D3D11_DEFAULT_SLOPE_SCALED_DEPTH_BIAS,
					/*DepthClipEnable =*/ TRUE,
					/*ScissorEnable =*/ FALSE,
					/*MultisampleEnable =*/ FALSE,
					/*AntialiasedLineEnable =*/ FALSE,
				};
				if(curRS)
					curRS->GetDesc(&rdesc);

				D3D11_DEPTH_STENCIL_DESC dsdesc = {
					/*DepthEnable =*/ TRUE,
					/*DepthWriteMask =*/ D3D11_DEPTH_WRITE_MASK_ALL,
					/*DepthFunc =*/ D3D11_COMPARISON_LESS,
					/*StencilEnable =*/ FALSE,
					/*StencilReadMask =*/ D3D11_DEFAULT_STENCIL_READ_MASK,
					/*StencilWriteMask =*/ D3D11_DEFAULT_STENCIL_WRITE_MASK,
					/*FrontFace =*/ { D3D11_STENCIL_OP_KEEP, D3D11_STENCIL_OP_KEEP, D3D11_STENCIL_OP_KEEP, D3D11_COMPARISON_ALWAYS },
					/*BackFace =*/ { D3D11_STENCIL_OP_KEEP, D3D11_STENCIL_OP_KEEP, D3D11_STENCIL_OP_KEEP, D3D11_COMPARISON_ALWAYS },
				};

				if(curDS)
					curDS->GetDesc(&dsdesc);

				for(UINT v=0; v < curNumViews; v++)
				{
					// calculate scissor, relative to this viewport, that encloses only (x,y) pixel

					// if (x,y) pixel isn't in viewport, make empty rect)
					if(xf < curViewports[v].TopLeftX ||
						yf < curViewports[v].TopLeftY ||
						xf >= curViewports[v].TopLeftX + curViewports[v].Width ||
						yf >= curViewports[v].TopLeftY + curViewports[v].Height)
					{
						newScissors[v].left = newScissors[v].top = newScissors[v].bottom = newScissors[v].right = 0;
					}
					else
					{
						newScissors[v].left = LONG(xf - curViewports[v].TopLeftX);
						newScissors[v].top = LONG(yf - curViewports[v].TopLeftY);
						newScissors[v].right = newScissors[v].left+1;
						newScissors[v].bottom = newScissors[v].top+1;
					}
				}

				// for each test we only disable pipeline rejection tests that fall *after* it.
				// e.g. to get an idea if a pixel failed backface culling or not, we enable only backface
				// culling and disable everything else (since it happens first).
				// For depth testing, we leave all tests enabled up to then - as we only want to know which
				// pixels were rejected by the depth test, not pixels that might have passed the depth test
				// had they not been discarded earlier by backface culling or depth clipping.
				
				// test shader discard
				{
					D3D11_RASTERIZER_DESC rd = rdesc;

					rd.ScissorEnable = TRUE;
					// leave depth clip mode as normal
					// leave backface culling mode as normal

					m_pDevice->CreateRasterizerState(&rd, &newRS);

					m_WrappedDevice->ReplayLog(frameID, 0, events[i], eReplay_WithoutDraw);

					m_pImmediateContext->OMSetBlendState(nopBlendState, blendFactor, curSample);
					m_pImmediateContext->OMSetDepthStencilState(allpassDSState, stencilRef);
					m_pImmediateContext->RSSetState(newRS);
					m_pImmediateContext->RSSetScissorRects(curNumViews, newScissors);

					m_pImmediateContext->Begin(testQueries[3]);

					m_WrappedDevice->ReplayLog(frameID, 0, events[i], eReplay_OnlyDraw);

					m_pImmediateContext->End(testQueries[3]);

					SAFE_RELEASE(newRS);
				}

				if(flags[i] & TestEnabled_BackfaceCulling)
				{
					D3D11_RASTERIZER_DESC rd = rdesc;

					rd.ScissorEnable = TRUE;
					rd.DepthClipEnable = FALSE;
					// leave backface culling mode as normal

					m_pDevice->CreateRasterizerState(&rd, &newRS);

					m_WrappedDevice->ReplayLog(frameID, 0, events[i], eReplay_WithoutDraw);

					m_pImmediateContext->PSSetShader(m_DebugRender.OverlayPS, NULL, 0);
					m_pImmediateContext->OMSetBlendState(nopBlendState, blendFactor, curSample);
					m_pImmediateContext->OMSetDepthStencilState(allpassDSState, stencilRef);
					m_pImmediateContext->RSSetState(newRS);
					m_pImmediateContext->RSSetScissorRects(curNumViews, newScissors);

					m_pImmediateContext->Begin(testQueries[0]);

					m_WrappedDevice->ReplayLog(frameID, 0, events[i], eReplay_OnlyDraw);

					m_pImmediateContext->End(testQueries[0]);

					SAFE_RELEASE(newRS);
				}

				if(flags[i] & TestEnabled_DepthClip)
				{
					D3D11_RASTERIZER_DESC rd = rdesc;

					rd.ScissorEnable = TRUE;
					// leave depth clip mode as normal
					// leave backface culling mode as normal

					m_pDevice->CreateRasterizerState(&rd, &newRS);

					m_WrappedDevice->ReplayLog(frameID, 0, events[i], eReplay_WithoutDraw);

					m_pImmediateContext->PSSetShader(m_DebugRender.OverlayPS, NULL, 0);
					m_pImmediateContext->OMSetBlendState(nopBlendState, blendFactor, curSample);
					m_pImmediateContext->OMSetDepthStencilState(allpassDSState, stencilRef);
					m_pImmediateContext->RSSetState(newRS);
					m_pImmediateContext->RSSetScissorRects(curNumViews, newScissors);

					m_pImmediateContext->Begin(testQueries[1]);

					m_WrappedDevice->ReplayLog(frameID, 0, events[i], eReplay_OnlyDraw);

					m_pImmediateContext->End(testQueries[1]);

					SAFE_RELEASE(newRS);
				}

				// only check scissor if test is enabled and we don't know if it's pass or fail yet
				if((flags[i] & (TestEnabled_Scissor|TestMustPass_Scissor|TestMustFail_Scissor)) == TestEnabled_Scissor)
				{
					D3D11_RASTERIZER_DESC rd = rdesc;

					rd.ScissorEnable = TRUE;
					// leave depth clip mode as normal
					// leave backface culling mode as normal

					// newScissors has scissor regions calculated to hit our target pixel on every viewport, but we must
					// intersect that with the original scissors regions for correct testing behaviour.
					// This amounts to making any scissor region that doesn't overlap with the target pixel empty.
					//
					// Note that in the case of only one scissor region we can trivially detect pass/fail of the test against
					// our pixel on the CPU so we won't come in here (see check above against MustFail/MustPass). So we will
					// only do this in the case where we have multiple scissor regions/viewports, some intersecting the pixel
					// and some not. So we make the not intersecting scissor regions empty so our occlusion query tests to see
					// if any pixels were written to the "passing" viewports
					D3D11_RECT intersectScissors[16] = {0};
					memcpy(intersectScissors, newScissors, sizeof(intersectScissors));

					for(UINT s=0; s < curNumScissors; s++)
					{
						if(curScissors[i].left > newScissors[i].left ||
							curScissors[i].right < newScissors[i].right ||
							curScissors[i].top > newScissors[i].top ||
							curScissors[i].bottom < newScissors[i].bottom)
						{
							// scissor region from the log doesn't touch our target pixel, make empty.
							intersectScissors[i].left = intersectScissors[i].right = intersectScissors[i].top = intersectScissors[i].bottom = 0;
						}
					}

					m_pDevice->CreateRasterizerState(&rd, &newRS);

					m_WrappedDevice->ReplayLog(frameID, 0, events[i], eReplay_WithoutDraw);

					m_pImmediateContext->PSSetShader(m_DebugRender.OverlayPS, NULL, 0);
					m_pImmediateContext->OMSetBlendState(nopBlendState, blendFactor, curSample);
					m_pImmediateContext->OMSetDepthStencilState(allpassDSState, stencilRef);
					m_pImmediateContext->RSSetState(newRS);
					m_pImmediateContext->RSSetScissorRects(curNumScissors, intersectScissors);

					m_pImmediateContext->Begin(testQueries[2]);

					m_WrappedDevice->ReplayLog(frameID, 0, events[i], eReplay_OnlyDraw);

					m_pImmediateContext->End(testQueries[2]);

					SAFE_RELEASE(newRS);
				}

				if(flags[i] & TestEnabled_DepthTesting)
				{
					D3D11_RASTERIZER_DESC rd = rdesc;

					rd.ScissorEnable = TRUE;
					// leave depth clip mode as normal
					// leave backface culling mode as normal

					m_pDevice->CreateRasterizerState(&rd, &newRS);

					D3D11_DEPTH_STENCIL_DESC dsd = dsdesc;

					// make stencil trivially pass
					dsd.StencilEnable = TRUE;
					dsd.StencilReadMask = 0xff;
					dsd.StencilWriteMask = 0xff;
					dsd.FrontFace = allpassDSStateDesc.FrontFace;
					dsd.BackFace = allpassDSStateDesc.BackFace;

					m_pDevice->CreateDepthStencilState(&dsd, &newDS);

					m_WrappedDevice->ReplayLog(frameID, 0, events[i], eReplay_WithoutDraw);

					m_pImmediateContext->PSSetShader(m_DebugRender.OverlayPS, NULL, 0);
					m_pImmediateContext->OMSetBlendState(nopBlendState, blendFactor, curSample);
					m_pImmediateContext->OMSetDepthStencilState(newDS, stencilRef);
					m_pImmediateContext->RSSetState(newRS);
					m_pImmediateContext->RSSetScissorRects(curNumViews, newScissors);

					m_pImmediateContext->Begin(testQueries[4]);

					m_WrappedDevice->ReplayLog(frameID, 0, events[i], eReplay_OnlyDraw);

					m_pImmediateContext->End(testQueries[4]);

					SAFE_RELEASE(newRS);
					SAFE_RELEASE(newDS);
				}

				if(flags[i] & TestEnabled_StencilTesting)
				{
					D3D11_RASTERIZER_DESC rd = rdesc;

					rd.ScissorEnable = TRUE;
					rd.DepthClipEnable = FALSE;
					rd.CullMode = D3D11_CULL_NONE;

					m_pDevice->CreateRasterizerState(&rd, &newRS);

					// leave depthstencil testing exactly as is, because a depth-fail means
					// stencil isn't run
					m_pDevice->CreateDepthStencilState(&dsdesc, &newDS);

					m_WrappedDevice->ReplayLog(frameID, 0, events[i], eReplay_WithoutDraw);

					m_pImmediateContext->PSSetShader(m_DebugRender.OverlayPS, NULL, 0);
					m_pImmediateContext->OMSetBlendState(nopBlendState, blendFactor, curSample);
					m_pImmediateContext->OMSetDepthStencilState(newDS, stencilRef);
					m_pImmediateContext->RSSetState(newRS);
					m_pImmediateContext->RSSetScissorRects(curNumViews, newScissors);

					m_pImmediateContext->Begin(testQueries[5]);

					m_WrappedDevice->ReplayLog(frameID, 0, events[i], eReplay_OnlyDraw);

					m_pImmediateContext->End(testQueries[5]);

					SAFE_RELEASE(newRS);
					SAFE_RELEASE(newDS);
				}

				SAFE_RELEASE(curRS);

				// we check these in the order defined, as a positive from the backface cull test
				// will invalidate tests later (as they will also be backface culled)

				do 
				{

					if(flags[i] & TestEnabled_BackfaceCulling)
					{
						do
						{
							hr = m_pImmediateContext->GetData(testQueries[0], &occlData, sizeof(occlData), 0);
						} while(hr == S_FALSE);
						RDCASSERT(hr == S_OK);

						mod.backfaceCulled = (occlData == 0);

						if(mod.backfaceCulled)
							break;
					}

					if(flags[i] & TestEnabled_DepthClip)
					{
						do
						{
							hr = m_pImmediateContext->GetData(testQueries[1], &occlData, sizeof(occlData), 0);
						} while(hr == S_FALSE);
						RDCASSERT(hr == S_OK);

						mod.depthClipped = (occlData == 0);

						if(mod.depthClipped)
							break;
					}

					if(!mod.backfaceCulled && (flags[i] & (TestEnabled_Scissor|TestMustPass_Scissor|TestMustFail_Scissor)) == TestEnabled_Scissor)
					{
						do
						{
							hr = m_pImmediateContext->GetData(testQueries[2], &occlData, sizeof(occlData), 0);
						} while(hr == S_FALSE);
						RDCASSERT(hr == S_OK);

						mod.scissorClipped = (occlData == 0);

						if(mod.scissorClipped)
							break;
					}

					{
						do
						{
							hr = m_pImmediateContext->GetData(testQueries[3], &occlData, sizeof(occlData), 0);
						} while(hr == S_FALSE);
						RDCASSERT(hr == S_OK);

						mod.shaderDiscarded = (occlData == 0);

						if(mod.shaderDiscarded)
							break;
					}

					if(flags[i] & TestEnabled_DepthTesting)
					{
						do
						{
							hr = m_pImmediateContext->GetData(testQueries[4], &occlData, sizeof(occlData), 0);
						} while(hr == S_FALSE);
						RDCASSERT(hr == S_OK);

						mod.depthTestFailed = (occlData == 0);

						if(mod.depthTestFailed)
							break;
					}

					if(flags[i] & TestEnabled_StencilTesting)
					{
						do
						{
							hr = m_pImmediateContext->GetData(testQueries[5], &occlData, sizeof(occlData), 0);
						} while(hr == S_FALSE);
						RDCASSERT(hr == S_OK);

						mod.stencilTestFailed = (occlData == 0);

						if(mod.stencilTestFailed)
							break;
					}
				} while (0);
			}
			
			history.push_back(mod);

			RDCDEBUG("Event %u is visible", events[i]);
			if(sizeof(occlData) == sizeof(UINT64)) // if we've changed from OCCLUSION_PREDICATE to OCCLUSION for debugging
				RDCDEBUG("   %llu samples visible", occlData);
		}

		SAFE_RELEASE(occl[i]);
	}

	m_pImmediateContext->Unmap(pixstoreDepthReadback, 0);
	m_pImmediateContext->Unmap(pixstore, 0);
	
	for(size_t i=0; i < ARRAY_COUNT(testQueries); i++)
		SAFE_RELEASE(testQueries[i]);

	SAFE_RELEASE(nopBlendState);
	SAFE_RELEASE(nopDSState);

	SAFE_RELEASE(pixstore);
	
	SAFE_RELEASE(pixstoreDepthReadback);
	SAFE_RELEASE(pixstoreDepth);
	SAFE_RELEASE(pixstoreDepthUAV);

	SAFE_RELEASE(depthCopyD24S8);
	SAFE_RELEASE(depthCopyD24S8_DepthSRV);
	SAFE_RELEASE(depthCopyD24S8_StencilSRV);

	SAFE_RELEASE(depthCopyD32S8);
	SAFE_RELEASE(depthCopyD32S8_DepthSRV);
	SAFE_RELEASE(depthCopyD32S8_StencilSRV);

	SAFE_RELEASE(depthCopyD32);
	SAFE_RELEASE(depthCopyD32_DepthSRV);

	SAFE_RELEASE(depthCopyD16);
	SAFE_RELEASE(depthCopyD16_DepthSRV);

	SAFE_RELEASE(unusedDepthCS);
	SAFE_RELEASE(copyDepthStencilCS);
	SAFE_RELEASE(srcxyCBuf);
	SAFE_RELEASE(storexyCBuf);

	return history;
}<|MERGE_RESOLUTION|>--- conflicted
+++ resolved
@@ -235,7 +235,7 @@
 							size_t srcoffs = 4*elemByteSize*r;
 							size_t dstoffs = cols*elemByteSize*r;
 							memcpy((byte *)(&outvars[outIdx].value.uv[0]) + dstoffs, d + srcoffs,
-											RDCMIN(data.size()-dataOffset + srcoffs, elemByteSize*cols));
+											RDCMIN(data.size()-dataOffset + srcoffs, elemByteSize*rows*cols));
 						}
 					}
 				}
@@ -1414,7 +1414,6 @@
 		texDisplay.Red = texDisplay.Green = texDisplay.Blue = texDisplay.Alpha = true;
 		texDisplay.HDRMul = -1.0f;
 		texDisplay.linearDisplayAsGamma = true;
-		texDisplay.FlipY = false;
 		texDisplay.mip = mip;
 		texDisplay.CustomShader = ResourceId();
 		texDisplay.sliceFace = sliceFace;
@@ -2061,7 +2060,6 @@
 
 	TextureDisplay disp;
 	disp.Red = disp.Green = disp.Blue = disp.Alpha = true;
-	disp.FlipY = false;
 	disp.offx = 0.0f;
 	disp.offy = 0.0f;
 	disp.CustomShader = shader;
@@ -3178,11 +3176,7 @@
 				depthRes->GetType(&dim);
 				
 				D3D11_TEXTURE2D_DESC desc2d;
-<<<<<<< HEAD
-				RDCEraseEl(desc2d);
-=======
 				ZeroMemory((void*)&desc2d, sizeof(desc2d));
->>>>>>> ead93994
 
 				if(dim == D3D11_RESOURCE_DIMENSION_TEXTURE1D)
 				{
@@ -3198,10 +3192,6 @@
 				{
 					ID3D11Texture2D *tex = (ID3D11Texture2D *)depthRes;
 					tex->GetDesc(&desc2d);
-				}
-				else
-				{
-					RDCERR("Unexpected size of depth buffer");
 				}
 
 				D3D11_TEXTURE2D_DESC *copyDesc = NULL;
